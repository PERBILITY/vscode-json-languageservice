/*---------------------------------------------------------------------------------------------
 *  Copyright (c) Microsoft Corporation. All rights reserved.
 *  Licensed under the MIT License. See License.txt in the project root for license information.
 *--------------------------------------------------------------------------------------------*/
export type JSONSchemaRef = JSONSchema | boolean;

export interface JSONSchema {
	id?: string;
	$id?: string;
	$schema?: string;
	type?: string | string[];
	title?: string;
	default?: any;
	definitions?: { [name: string]: JSONSchema };
	description?: string;
	properties?: JSONSchemaMap;
	patternProperties?: JSONSchemaMap;
	additionalProperties?: JSONSchemaRef;
	minProperties?: number;
	maxProperties?: number;
	dependencies?: JSONSchemaMap | { [prop: string]: string[] };
	items?: JSONSchemaRef | JSONSchemaRef[];
	minItems?: number;
	maxItems?: number;
	uniqueItems?: boolean;
	additionalItems?: JSONSchemaRef;
	pattern?: string;
	minLength?: number;
	maxLength?: number;
	minimum?: number;
	maximum?: number;
	exclusiveMinimum?: boolean | number;
	exclusiveMaximum?: boolean | number;
	multipleOf?: number;
	required?: string[];
	$ref?: string;
	anyOf?: JSONSchemaRef[];
	allOf?: JSONSchemaRef[];
	oneOf?: JSONSchemaRef[];
	not?: JSONSchemaRef;
	enum?: any[];
	format?: string;

	// schema draft 06
	const?: any;
	contains?: JSONSchemaRef;
	propertyNames?: JSONSchemaRef;
	examples?: any[];

	// schema draft 07
	$comment?: string;
	if?: JSONSchemaRef;
	then?: JSONSchemaRef;
	else?: JSONSchemaRef;

<<<<<<< HEAD
	// schema draft 2019-09
	deprecated?: boolean;
=======
	// schema 2019-09
	unevaluatedProperties?: boolean | JSONSchemaRef;
	unevaluatedItems?: boolean | JSONSchemaRef;
	minContains?: number;
	maxContains?: number;
	deprecated?: boolean;
	dependentRequired?: { [prop: string]: string[] };
	dependentSchemas?: JSONSchemaMap;
	$defs?: { [name: string]: JSONSchema };
	$anchor?: string;

	// schema 2020-12
	prefixItems?: JSONSchemaRef[];
>>>>>>> 87acc36c

	// VSCode extensions

	defaultSnippets?: { label?: string; description?: string; markdownDescription?: string; body?: any; bodyText?: string; }[]; // VSCode extension: body: a object that will be converted to a JSON string. bodyText: text with \t and \n
	errorMessage?: string; // VSCode extension
	patternErrorMessage?: string; // VSCode extension
	deprecationMessage?: string; // VSCode extension
	enumDescriptions?: string[]; // VSCode extension
	markdownEnumDescriptions?: string[]; // VSCode extension
	markdownDescription?: string; // VSCode extension
	doNotSuggest?: boolean; // VSCode extension
	suggestSortText?: string;  // VSCode extension
	allowComments?: boolean; // VSCode extension
	allowTrailingCommas?: boolean; // VSCode extension
}

export interface JSONSchemaMap {
	[name: string]: JSONSchemaRef;
}<|MERGE_RESOLUTION|>--- conflicted
+++ resolved
@@ -53,10 +53,6 @@
 	then?: JSONSchemaRef;
 	else?: JSONSchemaRef;
 
-<<<<<<< HEAD
-	// schema draft 2019-09
-	deprecated?: boolean;
-=======
 	// schema 2019-09
 	unevaluatedProperties?: boolean | JSONSchemaRef;
 	unevaluatedItems?: boolean | JSONSchemaRef;
@@ -70,7 +66,6 @@
 
 	// schema 2020-12
 	prefixItems?: JSONSchemaRef[];
->>>>>>> 87acc36c
 
 	// VSCode extensions
 
