/*---------------------------------------------------------------------------------------------
 *  Copyright (c) Microsoft Corporation. All rights reserved.
 *  Licensed under the MIT License. See License.txt in the project root for license information.
 *--------------------------------------------------------------------------------------------*/

import * as assert from 'assert';
import { getNodePath, getNodeValue, JSONDocument } from '../parser/jsonParser';
<<<<<<< HEAD
import { TextDocument, Range, ErrorCode, ASTNode, ObjectASTNode, getLanguageService, JSONSchema } from '../jsonLanguageService';
import { DiagnosticSeverity } from 'vscode-languageserver-types';
=======
import { TextDocument, Range, ErrorCode, ASTNode, ObjectASTNode, getLanguageService, JSONSchema, DiagnosticSeverity} from '../jsonLanguageService';
>>>>>>> 0ca532e8

suite('JSON Parser', () => {

	function isValid(json: string): void {
		const { jsonDoc } = toDocument(json);
		assert.equal(jsonDoc.syntaxErrors.length, 0);
	}

	function isInvalid(json: string, ...expectedErrors: ErrorCode[]): void {
		const { jsonDoc } = toDocument(json);
		if (expectedErrors.length === 0) {
			assert.ok(jsonDoc.syntaxErrors.length > 0, json);
		} else {
			assert.deepEqual(jsonDoc.syntaxErrors.map(e => e.code), expectedErrors, json);
		}
		// these should be caught by the parser, not the last-ditch guard
		assert.notEqual(jsonDoc.syntaxErrors[0].message, 'Invalid JSON', json);
	}

	function toDocument(text: string): { textDoc: TextDocument, jsonDoc: JSONDocument } {
		const textDoc = TextDocument.create('foo://bar/file.json', 'json', 0, text);

		const ls = getLanguageService({});
		const jsonDoc = ls.parseJSONDocument(textDoc) as JSONDocument;
		return { textDoc, jsonDoc };
	}

	function toRange(text: string, offset: number, length: number) {
		const textDoc = TextDocument.create('foo://bar/file.json', 'json', 0, text);
		return Range.create(textDoc.positionAt(offset), textDoc.positionAt(offset + length));
	}

	function validate(text: string, schema: JSONSchema) {
		const { textDoc, jsonDoc } = toDocument(text);
		return jsonDoc.validate(textDoc, schema);
	}

	function assertObject(node: ASTNode, expectedProperties: string[]) {
		assert.equal(node.type, 'object');
		assert.equal((<ObjectASTNode>node).properties.length, expectedProperties.length);
		const keyList = (<ObjectASTNode>node).properties.map(p => p.keyNode.value);
		assert.deepEqual(keyList, expectedProperties);
	}

	test('Invalid body', function () {
		const { jsonDoc } = toDocument('*');
		assert.equal(jsonDoc.syntaxErrors.length, 1);

		isInvalid('{}[]');
	});

	test('Trailing Whitespace', function () {
		isValid('{}\n\n');
	});

	test('No content', function () {
		isValid('');
		isValid('   ');
		isValid('\n\n');
		isValid('/*hello*/  ');
	});

	test('Objects', function () {
		isValid('{}');
		isValid('{"key": "value"}');
		isValid('{"key1": true, "key2": 3, "key3": [null], "key4": { "nested": {}}}');
		isValid('{"constructor": true }');

		isInvalid('{');
		isInvalid('{3:3}');
		isInvalid('{\'key\': 3}');
		isInvalid('{"key" 3}', ErrorCode.ColonExpected);
		isInvalid('{"key":3 "key2": 4}', ErrorCode.CommaExpected);
		isInvalid('{"key":42, }', ErrorCode.TrailingComma);
		isInvalid('{"key:42', ErrorCode.UnexpectedEndOfString, ErrorCode.ColonExpected);
	});

	test('Arrays', function () {
		isValid('[]');
		isValid('[1, 2]');
		isValid('[1, "string", false, {}, [null]]');

		isInvalid('[');
		isInvalid('[,]', ErrorCode.ValueExpected);
		isInvalid('[1 2]', ErrorCode.CommaExpected);
		isInvalid('[true false]', ErrorCode.CommaExpected);
		isInvalid('[1, ]', ErrorCode.TrailingComma);
		isInvalid('[[]', ErrorCode.CommaOrCloseBacketExpected);
		isInvalid('["something"');
		isInvalid('[magic]');
	});

	test('Strings', function () {
		isValid('["string"]');
		isValid('["\\"\\\\\\/\\b\\f\\n\\r\\t\\u1234\\u12AB"]');
		isValid('["\\\\"]');

		isInvalid('["');
		isInvalid('["]');
		isInvalid('["\\z"]');
		isInvalid('["\\u"]');
		isInvalid('["\\u123"]');
		isInvalid('["\\u123Z"]');
		isInvalid('[\'string\']');
		isInvalid('"\tabc"', ErrorCode.InvalidCharacter);
	});

	test('Numbers', function () {
		isValid('[0, -1, 186.1, 0.123, -1.583e+4, 1.583E-4, 5e8]');

		isInvalid('[+1]');
		isInvalid('[01]');
		isInvalid('[1.]');
		isInvalid('[1.1+3]');
		isInvalid('[1.4e]');
		isInvalid('[-A]');
	});

	test('Comments', function () {
		isValid('/*d*/ { } /*e*/');
		isInvalid('/*d { }');
	});

	test('Simple AST', function () {
		{
			const { jsonDoc } = toDocument('{}');

			assert.strictEqual(jsonDoc.syntaxErrors.length, 0);

			const node = jsonDoc.getNodeFromOffset(1)!;

			assert.equal(node.type, 'object');
			assert.deepEqual(getNodePath(node), []);

			assert.strictEqual(jsonDoc.getNodeFromOffset(2), undefined);
		}
		{
			const { jsonDoc } = toDocument('[null]');
			assert.strictEqual(jsonDoc.syntaxErrors.length, 0);

			const node = jsonDoc.getNodeFromOffset(2)!;

			assert.equal(node.type, 'null');
			assert.deepEqual(getNodePath(node), [0]);
		}
		{
			const { jsonDoc } = toDocument('{"a":true}');
			assert.strictEqual(jsonDoc.syntaxErrors.length, 0);

			let node = jsonDoc.getNodeFromOffset(3);

			assert.equal(node!.type, 'string');
			assert.deepEqual(getNodePath(node!), ['a']);

			node = jsonDoc.getNodeFromOffset(4);

			assert.equal(node!.type, 'property');

			node = jsonDoc.getNodeFromOffset(0);

			assert.equal(node!.type, 'object');

			node = jsonDoc.getNodeFromOffset(10);

			assert.equal(node, undefined);

			node = jsonDoc.getNodeFromOffset(5);

			assert.equal(node!.type, 'boolean');
			assert.deepEqual(getNodePath(node!), ['a']);
		}
	});

	test('Nested AST', function () {

		const content = '{\n\t"key" : {\n\t"key2": 42\n\t}\n}';
		const { jsonDoc } = toDocument(content);

		assert.strictEqual(jsonDoc.syntaxErrors.length, 0);

		let node = jsonDoc.getNodeFromOffset(content.indexOf('key2') + 2);
		let location = getNodePath(node!);

		assert.deepEqual(location, ['key', 'key2']);

		node = jsonDoc.getNodeFromOffset(content.indexOf('42') + 1);
		location = getNodePath(node!);

		assert.deepEqual(location, ['key', 'key2']);
	});

	test('Nested AST in Array', function () {

		const { jsonDoc } = toDocument('{"key":[{"key2":42}]}');

		assert.strictEqual(jsonDoc.syntaxErrors.length, 0);

		const node = jsonDoc.getNodeFromOffset(17);
		const location = getNodePath(node!);

		assert.deepEqual(location, ['key', 0, 'key2']);

	});

	test('Multiline', function () {
		{
			const content = '{\n\t\n}';
			const { jsonDoc } = toDocument(content);

			assert.strictEqual(jsonDoc.syntaxErrors.length, 0);

			const node = jsonDoc.getNodeFromOffset(content.indexOf('\t') + 1);

			assert.notEqual(node, null);
		}
		{
			const content = '{\n"first":true\n\n}';
			const { jsonDoc } = toDocument(content);

			let node = jsonDoc.getNodeFromOffset(content.length - 2);
			assert.equal(node!.type, 'object');

			node = jsonDoc.getNodeFromOffset(content.length - 4);
			assert.equal(node!.type, 'boolean');
		}
	});

	test('Expand errors to entire tokens', function () {

		const content = '{\n"key":32,\nerror\n}';
		const { jsonDoc } = toDocument(content);
		assert.equal(jsonDoc.syntaxErrors.length, 2);
		assert.deepEqual(jsonDoc.syntaxErrors[0].range, toRange(content, content.indexOf('error'), 5));
	});

	test('Errors at the end of the file', function () {

		const content = '{\n"key":32\n ';
		const { jsonDoc } = toDocument(content);
		assert.equal(jsonDoc.syntaxErrors.length, 1);
		assert.deepEqual(jsonDoc.syntaxErrors[0].range, toRange(content, 9, 1));
	});

	test('Getting keys out of an object', function () {

		const content = '{\n"key":32,\n\n"key2":45}';
		const { jsonDoc } = toDocument(content);
		assert.equal(jsonDoc.syntaxErrors.length, 0);
		const node = jsonDoc.getNodeFromOffset(content.indexOf('32,\n') + 4);
		assertObject(node!, ['key', 'key2']);
	});

	test('Missing colon', function () {

		const content = '{\n"key":32,\n"key2"\n"key3": 4 }';
		const { jsonDoc } = toDocument(content);
		assert.equal(jsonDoc.syntaxErrors.length, 1);
		assert.equal(jsonDoc.syntaxErrors[0].code, ErrorCode.ColonExpected);

		const root = jsonDoc.root;
		assertObject(root!, ['key', 'key2', 'key3']);
	});

	test('Missing comma', function () {

		const content = '{\n"key":32,\n"key2": 1 \n"key3": 4 }';
		const { jsonDoc } = toDocument(content);
		assert.equal(jsonDoc.syntaxErrors.length, 1);
		assert.equal(jsonDoc.syntaxErrors[0].code, ErrorCode.CommaExpected);
		assertObject(jsonDoc.root!, ['key', 'key2', 'key3']);
	});

	test('Validate types', function () {

		const str = '{"number": 3.4, "integer": 42, "string": "some string", "boolean":true, "null":null, "object":{}, "array":[1, 2]}';
		const { textDoc, jsonDoc } = toDocument(str);

		assert.strictEqual(jsonDoc.syntaxErrors.length, 0);

		let semanticErrors = jsonDoc.validate(textDoc, {
			type: 'object'
		});

		assert.strictEqual(semanticErrors!.length, 0);

		semanticErrors = jsonDoc.validate(textDoc, {
			type: 'array'
		});

		assert.strictEqual(semanticErrors!.length, 1);

		semanticErrors = jsonDoc.validate(textDoc, {
			type: 'object',
			properties: {
				"number": {
					type: 'number'
				},
				"integer": {
					type: 'integer'
				},
				"string": {
					type: 'string'
				},
				"boolean": {
					type: 'boolean'
				},
				"null": {
					type: 'null'
				},
				"object": {
					type: 'object'
				},
				"array": {
					type: 'array'
				}
			}
		});

		assert.strictEqual(semanticErrors!.length, 0);

		semanticErrors = jsonDoc.validate(textDoc, {
			type: 'object',
			properties: {
				"number": {
					type: 'array'
				},
				"integer": {
					type: 'string'
				},
				"string": {
					type: 'object'
				},
				"boolean": {
					type: 'null'
				},
				"null": {
					type: 'integer'
				},
				"object": {
					type: 'boolean'
				},
				"array": {
					type: 'number'
				}
			}
		});

		assert.strictEqual(semanticErrors!.length, 7);

		semanticErrors = jsonDoc.validate(textDoc, {
			type: 'object',
			properties: {
				"number": {
					type: 'integer'
				},
			}
		});

		assert.strictEqual(semanticErrors!.length, 1);

		semanticErrors = jsonDoc.validate(textDoc, {
			type: 'object',
			properties: {
				"integer": {
					type: 'number'
				},
			}
		});

		assert.strictEqual(semanticErrors!.length, 0);

		semanticErrors = jsonDoc.validate(textDoc, {
			type: 'object',
			properties: {
				"array": {
					type: 'array',
					items: {
						type: 'integer'
					}
				},
			}
		});

		assert.strictEqual(semanticErrors!.length, 0);

		semanticErrors = jsonDoc.validate(textDoc, {
			type: 'object',
			properties: {
				"array": {
					type: 'array',
					items: {
						type: 'string'
					}
				},
			}
		});

		assert.strictEqual(semanticErrors!.length, 2);

		semanticErrors = jsonDoc.validate(textDoc, {
			type: 'object',
			properties: {
				"array": false,
			}
		});

		assert.strictEqual(semanticErrors!.length, 1);

		semanticErrors = jsonDoc.validate(textDoc, {
			type: 'object',
			properties: {
				"array": true,
			}
		});

		assert.strictEqual(semanticErrors!.length, 0);
	});

	test('Required properties', function () {
		const str = '{"integer": 42, "string": "some string", "boolean":true}';
		const { textDoc, jsonDoc } = toDocument(str);
		assert.strictEqual(jsonDoc.syntaxErrors.length, 0);

		let semanticErrors = jsonDoc.validate(textDoc, {
			type: 'object',
			required: ['string']
		});

		assert.strictEqual(semanticErrors!.length, 0);

		semanticErrors = jsonDoc.validate(textDoc, {
			type: 'object',
			required: ['notpresent']
		});

		assert.strictEqual(semanticErrors!.length, 1);
	});

	test('Arrays', function () {

		const str = '[1, 2, 3]';
		const { textDoc, jsonDoc } = toDocument(str);

		assert.strictEqual(jsonDoc.syntaxErrors.length, 0);

		let semanticErrors = jsonDoc.validate(textDoc, {
			type: 'array',
			items: {
				type: 'number'
			},
			minItems: 1,
			maxItems: 5
		});

		assert.strictEqual(semanticErrors!.length, 0);

		semanticErrors = jsonDoc.validate(textDoc, {
			type: 'array',
			items: {
				type: 'number'
			},
			minItems: 10
		});

		assert.strictEqual(semanticErrors!.length, 1);

		semanticErrors = jsonDoc.validate(textDoc, {
			type: 'array',
			items: {
				type: 'number'
			},
			maxItems: 2
		});

		assert.strictEqual(semanticErrors!.length, 1);

	});

	test('Strings', function () {

		const str = '{"one":"test"}';
		const { textDoc, jsonDoc } = toDocument(str);
		assert.strictEqual(jsonDoc.syntaxErrors.length, 0);

		let semanticErrors = jsonDoc.validate(textDoc, {
			type: 'object',
			properties: {
				"one": {
					type: 'string',
					minLength: 1,
					maxLength: 10
				}
			}
		});

		assert.strictEqual(semanticErrors!.length, 0);

		semanticErrors = jsonDoc.validate(textDoc, {
			type: 'object',
			properties: {
				"one": {
					type: 'string',
					minLength: 10,
				}
			}
		});

		assert.strictEqual(semanticErrors!.length, 1);

		semanticErrors = jsonDoc.validate(textDoc, {
			type: 'object',
			properties: {
				"one": {
					type: 'string',
					maxLength: 3,
				}
			}
		});

		assert.strictEqual(semanticErrors!.length, 1);

		semanticErrors = jsonDoc.validate(textDoc, {
			type: 'object',
			properties: {
				"one": {
					type: 'string',
					pattern: '^test$'
				}
			}
		});

		assert.strictEqual(semanticErrors!.length, 0);

		semanticErrors = jsonDoc.validate(textDoc, {
			type: 'object',
			properties: {
				"one": {
					type: 'string',
					pattern: 'fail'
				}
			}
		});

		assert.strictEqual(semanticErrors!.length, 1);

		semanticErrors = jsonDoc.validate(textDoc, {
			type: 'object',
			properties: {
				"one": {
					type: 'string',
					pattern: '(?i)^TEST$'
				}
			}
		});

		assert.strictEqual(semanticErrors!.length, 0);

		semanticErrors = jsonDoc.validate(textDoc, {
			type: 'object',
			properties: {
				"one": {
					type: 'string',
					pattern: '(?i)^Fail$'
				}
			}
		});

		assert.strictEqual(semanticErrors!.length, 1);

		// Patterns may include Unicode character classes.
		semanticErrors = jsonDoc.validate(textDoc, {
			type: 'object',
			properties: {
				"one": {
					type: 'string',
					pattern: '^[\\p{Letter}]+$',
				}
			}
		});

		assert.strictEqual(semanticErrors!.length, 0);

		semanticErrors = jsonDoc.validate(textDoc, {
			type: 'object',
			properties: {
				"one": {
					type: 'string',
					pattern: '(?i)^[\\p{Letter}]+$',
				}
			}
		});

		assert.strictEqual(semanticErrors!.length, 0);

		semanticErrors = jsonDoc.validate(textDoc, {
			type: 'object',
			properties: {
				"one": {
					type: 'string',
					pattern: '(^\\d+(\\-\\d+)?$)|(.+)',
				}
			}
		});

		assert.strictEqual(semanticErrors!.length, 0);


		const schemaWithURI = {
			type: 'object',
			properties: {
				"one": {
					type: 'string',
					format: 'uri'
				}
			}
		};

		semanticErrors = jsonDoc.validate(textDoc, schemaWithURI);
		assert.strictEqual(semanticErrors!.length, 1);
		assert.strictEqual(semanticErrors![0].message, 'String is not a URI: URI with a scheme is expected.');

		semanticErrors = validate('{"one":"http://foo/bar"}', schemaWithURI);
		assert.strictEqual(semanticErrors!.length, 0);

		semanticErrors = validate('{"one":""}', schemaWithURI);
		assert.strictEqual(semanticErrors!.length, 1);
		assert.strictEqual(semanticErrors![0].message, 'String is not a URI: URI expected.');

		semanticErrors = validate('{"one":"//foo/bar"}', schemaWithURI);
		assert.strictEqual(semanticErrors!.length, 1);
		assert.strictEqual(semanticErrors![0].message, 'String is not a URI: URI with a scheme is expected.');

		const schemaWithURIReference = {
			type: 'object',
			properties: {
				"one": {
					type: 'string',
					format: 'uri-reference'
				}
			}
		};

		semanticErrors = validate('{"one":""}', schemaWithURIReference);
		assert.strictEqual(semanticErrors!.length, 1, 'uri-reference');
		assert.strictEqual(semanticErrors![0].message, 'String is not a URI: URI expected.');

		semanticErrors = validate('{"one":"//foo/bar"}', schemaWithURIReference);
		assert.strictEqual(semanticErrors!.length, 0, 'uri-reference');

		const schemaWithHostname = {
			type: 'object',
			properties: {
				"hostname": {
					type: 'string',
					format: 'hostname'
				}
			}
		};

		semanticErrors = validate('{"hostname":"code.visualstudio.com"}', schemaWithHostname);
		assert.strictEqual(semanticErrors!.length, 0, "hostname");

		semanticErrors = validate('{"hostname":"foo/bar"}', schemaWithHostname);
		assert.strictEqual(semanticErrors!.length, 1, "hostname");
		assert.strictEqual(semanticErrors![0].message, 'String is not a hostname.');

		const schemaWithIPv4 = {
			type: 'object',
			properties: {
				"hostaddr4": {
					type: 'string',
					format: 'ipv4'
				}
			}
		};

		semanticErrors = validate('{"hostaddr4":"127.0.0.1"}', schemaWithIPv4);
		assert.strictEqual(semanticErrors!.length, 0, "hostaddr4");

		semanticErrors = validate('{"hostaddr4":"1916:0:0:0:0:F00:1:81AE"}', schemaWithIPv4);
		assert.strictEqual(semanticErrors!.length, 1, "hostaddr4");
		assert.strictEqual(semanticErrors![0].message, 'String is not an IPv4 address.');

		const schemaWithIPv6 = {
			type: 'object',
			properties: {
				"hostaddr6": {
					type: 'string',
					format: 'ipv6'
				}
			}
		};

		semanticErrors = validate('{"hostaddr6":"1916:0:0:0:0:F00:1:81AE"}', schemaWithIPv6);
		assert.strictEqual(semanticErrors!.length, 0, "hostaddr6");

		semanticErrors = validate('{"hostaddr6":"127.0.0.1"}', schemaWithIPv6);
		assert.strictEqual(semanticErrors!.length, 1, "hostaddr6");
		assert.strictEqual(semanticErrors![0].message, 'String is not an IPv6 address.');

		const schemaWithEMail = {
			type: 'object',
			properties: {
				"mail": {
					type: 'string',
					format: 'email'
				}
			}
		};

		semanticErrors = validate('{"mail":"foo@bar.com"}', schemaWithEMail);
		assert.strictEqual(semanticErrors!.length, 0, "email");

		semanticErrors = validate('{"mail":"foo"}', schemaWithEMail);
		assert.strictEqual(semanticErrors!.length, 1, "email");
		assert.strictEqual(semanticErrors![0].message, 'String is not an e-mail address.');

		const schemaWithColor = {
			type: 'object',
			properties: {
				"color": {
					type: 'string',
					format: 'color-hex'
				}
			}
		};

		semanticErrors = validate('{"color":"#FF00FF"}', schemaWithColor);
		assert.strictEqual(semanticErrors!.length, 0, "email");

		semanticErrors = validate('{"color":"#FF00F"}', schemaWithColor);
		assert.strictEqual(semanticErrors!.length, 1, "email");
		assert.strictEqual(semanticErrors![0].message, 'Invalid color format. Use #RGB, #RGBA, #RRGGBB or #RRGGBBAA.');


		const schemaWithDateTime = {
			type: 'object',
			properties: {
				"date-time": {
					type: 'string',
					format: 'date-time'
				},
				"date": {
					type: 'string',
					format: 'date'
				},
				"time": {
					type: 'string',
					format: 'time'
				}

			}
		};

		semanticErrors = validate('{"date-time":"1985-04-12T23:20:50.52Z"}', schemaWithDateTime);
		assert.strictEqual(semanticErrors!.length, 0, "date-time");

		semanticErrors = validate('{"date-time":"1996-12-19T16:39:57-08:00"}', schemaWithDateTime);
		assert.strictEqual(semanticErrors!.length, 0, "date-time");

		semanticErrors = validate('{"date-time":"1990-12-31T23:59:60Z"}', schemaWithDateTime);
		assert.strictEqual(semanticErrors!.length, 0, "date-time");

		semanticErrors = validate('{"date-time":"1937-01-01T12:00:27.87+00:20"}', schemaWithDateTime);
		assert.strictEqual(semanticErrors!.length, 0, "date-time");

		semanticErrors = validate('{"date-time":"198a-04-12T23:20:50.52Z"}', schemaWithDateTime);
		assert.strictEqual(semanticErrors!.length, 1, "date-time");
		assert.strictEqual(semanticErrors![0].message, 'String is not a RFC3339 date-time.');

		semanticErrors = validate('{"date-time":"198a-04-12"}', schemaWithDateTime);
		assert.strictEqual(semanticErrors!.length, 1, "date-time");
		assert.strictEqual(semanticErrors![0].message, 'String is not a RFC3339 date-time.');

		semanticErrors = validate('{"date-time":""}', schemaWithDateTime);
		assert.strictEqual(semanticErrors!.length, 1, "date-time");
		assert.strictEqual(semanticErrors![0].message, 'String is not a RFC3339 date-time.');

		semanticErrors = validate('{"date":"1937-01-01"}', schemaWithDateTime);
		assert.strictEqual(semanticErrors!.length, 0, "date");

		semanticErrors = validate('{"date":"23:20:50.52Z"}', schemaWithDateTime);
		assert.strictEqual(semanticErrors!.length, 1, "date");
		assert.strictEqual(semanticErrors![0].message, 'String is not a RFC3339 date.');

		semanticErrors = validate('{"time":"23:20:50.52Z"}', schemaWithDateTime);
		assert.strictEqual(semanticErrors!.length, 0, "time");

		semanticErrors = validate('{"time":"198a-04-12T23:20:50.52Z"}', schemaWithDateTime);
		assert.strictEqual(semanticErrors!.length, 1, "time");
		assert.strictEqual(semanticErrors![0].message, 'String is not a RFC3339 time.');
	});

	test('Numbers', function () {

		const str = '{"one": 13.45e+1}';
		const { textDoc, jsonDoc } = toDocument(str);

		assert.strictEqual(jsonDoc.syntaxErrors.length, 0);

		let semanticErrors = jsonDoc.validate(textDoc, {
			type: 'object',
			properties: {
				"one": {
					type: 'number',
					minimum: 1,
					maximum: 135
				}
			}
		});

		assert.strictEqual(semanticErrors!.length, 0);

		semanticErrors = jsonDoc.validate(textDoc, {
			type: 'object',
			properties: {
				"one": {
					type: 'number',
					minimum: 200,
				}
			}
		});
		assert.strictEqual(semanticErrors!.length, 1, 'below minimum');
		assert.strictEqual(semanticErrors![0].message, 'Value is below the minimum of 200.');

		semanticErrors = jsonDoc.validate(textDoc, {
			type: 'object',
			properties: {
				"one": {
					type: 'number',
					maximum: 130,
				}
			}
		});
		assert.strictEqual(semanticErrors!.length, 1, 'above maximum');
		assert.strictEqual(semanticErrors![0].message, 'Value is above the maximum of 130.');

		semanticErrors = jsonDoc.validate(textDoc, {
			type: 'object',
			properties: {
				"one": {
					type: 'number',
					minimum: 134.5,
					exclusiveMinimum: true
				}
			}
		});
		assert.strictEqual(semanticErrors!.length, 1, 'at exclusive mininum');
		assert.strictEqual(semanticErrors![0].message, 'Value is below the exclusive minimum of 134.5.');

		semanticErrors = jsonDoc.validate(textDoc, {
			type: 'object',
			properties: {
				"one": {
					type: 'number',
					minimum: 134.5,
					exclusiveMinimum: false
				}
			}
		});
		assert.strictEqual(semanticErrors!.length, 0);

		semanticErrors = jsonDoc.validate(textDoc, {
			type: 'object',
			properties: {
				"one": {
					type: 'number',
					exclusiveMinimum: 134.5
				}
			}
		});
		assert.strictEqual(semanticErrors!.length, 1, 'at exclusive mininum');
		assert.strictEqual(semanticErrors![0].message, 'Value is below the exclusive minimum of 134.5.');

		semanticErrors = jsonDoc.validate(textDoc, {
			type: 'object',
			properties: {
				"one": {
					type: 'number',
					maximum: 134.5,
					exclusiveMaximum: true
				}
			}
		});
		assert.strictEqual(semanticErrors!.length, 1, 'at exclusive mininum');
		assert.strictEqual(semanticErrors![0].message, 'Value is above the exclusive maximum of 134.5.');

		semanticErrors = jsonDoc.validate(textDoc, {
			type: 'object',
			properties: {
				"one": {
					type: 'number',
					maximum: 134.5,
					exclusiveMaximum: false
				}
			}
		});
		assert.strictEqual(semanticErrors!.length, 0);

		semanticErrors = jsonDoc.validate(textDoc, {
			type: 'object',
			properties: {
				"one": {
					type: 'number',
					exclusiveMaximum: 134.5
				}
			}
		});
		assert.strictEqual(semanticErrors!.length, 1, 'at exclusive mininum');
		assert.strictEqual(semanticErrors![0].message, 'Value is above the exclusive maximum of 134.5.');

		semanticErrors = jsonDoc.validate(textDoc, {
			type: 'object',
			properties: {
				"one": {
					type: 'number',
					minimum: 134.5,
					maximum: 134.5
				}
			}
		});

		assert.strictEqual(semanticErrors!.length, 0, 'equal to min and max');
	});

	test('getNodeFromOffset', function () {
		const content = '{"a": 1,\n\n"d": 2}';
		const { jsonDoc } = toDocument(content);

		assert.strictEqual(jsonDoc.syntaxErrors.length, 0);

		const node = jsonDoc.getNodeFromOffset(content.indexOf(': 2') + 1);

		assert.strictEqual(node!.type, 'property');
	});


	test('Duplicate keys', function () {
		{
			const { jsonDoc } = toDocument('{"a": 1, "a": 2}');
			assert.strictEqual(jsonDoc.syntaxErrors.length, 2, 'Keys should not be the same');
		}
		{
			const { jsonDoc } = toDocument('{"a": { "a": 2, "a": 3}}');
			assert.strictEqual(jsonDoc.syntaxErrors.length, 2, 'Keys should not be the same');
		}
		{
			const { jsonDoc } = toDocument('[{ "a": 2, "a": 3, "a": 7}]');
			assert.strictEqual(jsonDoc.syntaxErrors.length, 3, 'Keys should not be the same');
		}
	});

	test('allOf', function () {


		const schema: JSONSchema = {
			id: 'test://schemas/main',
			allOf: [
				{
					type: 'object'
				},
				{
					properties: {
						'prop1': {
							type: 'number'
						}
					}
				},
				{
					properties: {
						'prop2': {
							type: 'boolean'
						}
					}
				}

			]
		};
		{
			const { textDoc, jsonDoc } = toDocument('{"prop1": 42, "prop2": true}');
			assert.strictEqual(jsonDoc.syntaxErrors.length, 0);

			const semanticErrors = jsonDoc.validate(textDoc, schema);
			assert.strictEqual(semanticErrors!.length, 0);
		}
		{
			const { textDoc, jsonDoc } = toDocument('{"prop1": 42, "prop2": 123}');
			assert.strictEqual(jsonDoc.syntaxErrors.length, 0);

			const semanticErrors = jsonDoc.validate(textDoc, schema);
			assert.strictEqual(semanticErrors!.length, 1);
		}
	});

	test('anyOf', function () {


		const schema: JSONSchema = {
			id: 'test://schemas/main',
			anyOf: [
				{
					properties: {
						'prop1': {
							type: 'number'
						}
					}
				},
				{
					properties: {
						'prop2': {
							type: 'boolean'
						}
					}
				}

			]
		};
		{
			const str = '{"prop1": 42, "prop2": true}';
			const { textDoc, jsonDoc } = toDocument(str);
			assert.strictEqual(jsonDoc.syntaxErrors.length, 0);

			const semanticErrors = jsonDoc.validate(textDoc, schema);
			assert.strictEqual(semanticErrors!.length, 0);
		}
		{
			const { textDoc, jsonDoc } = toDocument('{"prop1": 42, "prop2": 123}');
			assert.strictEqual(jsonDoc.syntaxErrors.length, 0);

			const semanticErrors = jsonDoc.validate(textDoc, schema);
			assert.strictEqual(semanticErrors!.length, 0);
		}
		{
			const { textDoc, jsonDoc } = toDocument('{"prop1": "a string", "prop2": 123}');
			assert.strictEqual(jsonDoc.syntaxErrors.length, 0);

			const semanticErrors = jsonDoc.validate(textDoc, schema);
			assert.strictEqual(semanticErrors!.length, 1);
		}
	});

	test('oneOf', function () {



		const schema: JSONSchema = {
			id: 'test://schemas/main',
			oneOf: [
				{
					properties: {
						'prop1': {
							type: 'number'
						}
					}
				},
				{
					properties: {
						'prop2': {
							type: 'boolean'
						}
					}
				}

			]
		};
		{
			const { textDoc, jsonDoc } = toDocument('{"prop1": 42, "prop2": true}');
			assert.strictEqual(jsonDoc.syntaxErrors.length, 0);
			const semanticErrors = jsonDoc.validate(textDoc, schema);
			assert.strictEqual(semanticErrors!.length, 1);
		}
		{
			const { textDoc, jsonDoc } = toDocument('{"prop1": 42, "prop2": 123}');
			assert.strictEqual(jsonDoc.syntaxErrors.length, 0);

			const semanticErrors = jsonDoc.validate(textDoc, schema);
			assert.strictEqual(semanticErrors!.length, 0);
		}
		{
			const { textDoc, jsonDoc } = toDocument('{"prop1": "a string", "prop2": 123}');
			assert.strictEqual(jsonDoc.syntaxErrors.length, 0);

			const semanticErrors = jsonDoc.validate(textDoc, schema);
			assert.strictEqual(semanticErrors!.length, 1);
		}
	});


	test('not', function () {
		const schema: JSONSchema = {
			id: 'test://schemas/main',
			not: {
				properties: {
					'prop1': {
						type: 'number'
					}
				}
			}

		};
		{
			const { textDoc, jsonDoc } = toDocument('{"prop1": 42, "prop2": true}');
			const semanticErrors = jsonDoc.validate(textDoc, schema);
			assert.strictEqual(semanticErrors!.length, 1);
		}
		{
			const { textDoc, jsonDoc } = toDocument('{"prop1": "test"}');
			const semanticErrors = jsonDoc.validate(textDoc, schema);
			assert.strictEqual(semanticErrors!.length, 0);
		}
	});


	test('if/then/else', function () {
		const schema: JSONSchema = {
			id: 'test://schemas/main',
			if: {
				properties: {
					foo: {
						const: 'bar'
					}
				}
			},
			then: {
				properties: {
					abc: {
						type: 'boolean'
					}
				}
			},
			else: {
				properties: {
					abc: {
						type: 'string'
					}
				}
			}
		};
		{
			const { textDoc, jsonDoc } = toDocument('{"foo": "bar", "abc": true}');
			assert.strictEqual(jsonDoc.syntaxErrors.length, 0);
			const semanticErrors = jsonDoc.validate(textDoc, schema);
			assert.strictEqual(semanticErrors!.length, 0);
		}
		{
			const { textDoc, jsonDoc } = toDocument('{"foo": "bar", "abc": "baz"}');
			assert.strictEqual(jsonDoc.syntaxErrors.length, 0);
			const semanticErrors = jsonDoc.validate(textDoc, schema);
			assert.strictEqual(semanticErrors!.length, 1);
		}
		{
			const { textDoc, jsonDoc } = toDocument('{"foo": "test", "abc": true}');
			assert.strictEqual(jsonDoc.syntaxErrors.length, 0);
			const semanticErrors = jsonDoc.validate(textDoc, schema);
			assert.strictEqual(semanticErrors!.length, 1);
		}
		{
			const { textDoc, jsonDoc } = toDocument('{"foo": "test", "abc": "baz"}');
			assert.strictEqual(jsonDoc.syntaxErrors.length, 0);
			const semanticErrors = jsonDoc.validate(textDoc, schema);
			assert.strictEqual(semanticErrors!.length, 0);
		}
	});

	test('nested if/then/else', function () {
		const schema: JSONSchema = {
			id: 'test://schemas/main',
			if: {
				properties: {
					foo: {
						const: 'bar'
					}
				}
			},
			then: {
				properties: {
					abc: {
						type: 'boolean'
					}
				}
			},
			else: {
				if: {
					properties: {
						foo: {
							const: 'baz'
						}
					}
				},
				then: {
					properties: {
						abc: {
							type: 'array'
						}
					}
				},
				else: {
					properties: {
						abc: {
							type: 'string'
						}
					}
				}
			}
		};
		{
			const { textDoc, jsonDoc } = toDocument('{"foo": "bar", "abc": true}');
			assert.strictEqual(jsonDoc.syntaxErrors.length, 0);
			const semanticErrors = jsonDoc.validate(textDoc, schema);
			assert.strictEqual(semanticErrors!.length, 0);
		}
		{
			const { textDoc, jsonDoc } = toDocument('{"foo": "bar", "abc": "baz"}');
			assert.strictEqual(jsonDoc.syntaxErrors.length, 0);
			const semanticErrors = jsonDoc.validate(textDoc, schema);
			assert.strictEqual(semanticErrors!.length, 1);
		}
		{
			const { textDoc, jsonDoc } = toDocument('{"foo": "baz", "abc": []}');
			assert.strictEqual(jsonDoc.syntaxErrors.length, 0);
			const semanticErrors = jsonDoc.validate(textDoc, schema);
			assert.strictEqual(semanticErrors!.length, 0);
		}
		{
			const { textDoc, jsonDoc } = toDocument('{"foo": "baz", "abc": "baz"}');
			assert.strictEqual(jsonDoc.syntaxErrors.length, 0);
			const semanticErrors = jsonDoc.validate(textDoc, schema);
			assert.strictEqual(semanticErrors!.length, 1);
		}
		{
			const { textDoc, jsonDoc } = toDocument('{"foo": "test", "abc": true}');
			assert.strictEqual(jsonDoc.syntaxErrors.length, 0);
			const semanticErrors = jsonDoc.validate(textDoc, schema);
			assert.strictEqual(semanticErrors!.length, 1);
		}
		{
			const { textDoc, jsonDoc } = toDocument('{"foo": "test", "abc": "baz"}');
			assert.strictEqual(jsonDoc.syntaxErrors.length, 0);
			const semanticErrors = jsonDoc.validate(textDoc, schema);
			assert.strictEqual(semanticErrors!.length, 0);
		}
	});

	test('minProperties', function () {

		const { textDoc, jsonDoc } = toDocument('{"prop1": 42, "prop2": true}');

		const schema: JSONSchema = {
			minProperties: 2
		};

		let semanticErrors = jsonDoc.validate(textDoc, schema);
		assert.strictEqual(semanticErrors!.length, 0);

		schema.minProperties = 1;

		semanticErrors = jsonDoc.validate(textDoc, schema);
		assert.strictEqual(semanticErrors!.length, 0);

		schema.minProperties = 3;

		semanticErrors = jsonDoc.validate(textDoc, schema);
		assert.strictEqual(semanticErrors!.length, 1);
	});

	test('maxProperties', function () {

		const { textDoc, jsonDoc } = toDocument('{"prop1": 42, "prop2": true}');

		const schema: JSONSchema = {
			maxProperties: 2
		};

		let semanticErrors = jsonDoc.validate(textDoc, schema);
		assert.strictEqual(semanticErrors!.length, 0);

		schema.maxProperties = 3;

		semanticErrors = jsonDoc.validate(textDoc, schema);
		assert.strictEqual(semanticErrors!.length, 0);

		schema.maxProperties = 1;

		semanticErrors = jsonDoc.validate(textDoc, schema);
		assert.strictEqual(semanticErrors!.length, 1);
	});

	test('patternProperties', function () {
		let schema: JSONSchema = {
			id: 'test://schemas/main',
			patternProperties: {
				'^prop\\d$': {
					type: 'number'
				}
			}
		};
		{
			const { textDoc, jsonDoc } = toDocument('{"prop1": 42, "prop2": 42}');
			const semanticErrors = jsonDoc.validate(textDoc, schema);
			assert.strictEqual(semanticErrors!.length, 0);
		}
		{
			const { textDoc, jsonDoc } = toDocument('{"prop1": 42, "prop2": true}');
			const semanticErrors = jsonDoc.validate(textDoc, schema);
			assert.strictEqual(semanticErrors!.length, 1);
		}
		{
			const { textDoc, jsonDoc } = toDocument('{"prop1": 42, "prop2": 123, "aprop3": true}');
			const semanticErrors = jsonDoc.validate(textDoc, schema);
			assert.strictEqual(semanticErrors!.length, 0);
		}
		schema = {
			id: 'test://schemas/main',
			patternProperties: {
				'^prop\\d$': true,
				'^invalid$': false
			}
		};
		{
			const { textDoc, jsonDoc } = toDocument('{"prop1": 42 }');
			const semanticErrors = jsonDoc.validate(textDoc, schema);
			assert.strictEqual(semanticErrors!.length, 0);
		}
		{
			const { textDoc, jsonDoc } = toDocument('{"invalid": 42 }');
			const semanticErrors = jsonDoc.validate(textDoc, schema);
			assert.strictEqual(semanticErrors!.length, 1);
		}
		schema = {
			id: 'test://schemas/main',
			patternProperties: {
				'(?i)^foo$': true
			}
		};
		{
			const { textDoc, jsonDoc } = toDocument('{"Foo": 42 }');
			const semanticErrors = jsonDoc.validate(textDoc, schema);
			assert.strictEqual(semanticErrors!.length, 0);
		}

		// PatternProperties may include Unicode character classes.
		schema = {
			id: 'test://schemas/main',
			patternProperties: {
				'^letter\\p{Letter}$': true,
				'(?i)^number\\p{Number}$': true,
			},
			additionalProperties: false,
		};
		{
			const { textDoc, jsonDoc } = toDocument('{"letterZ": [], "NumBer2": [], "number3": []}');
			const semanticErrors = jsonDoc.validate(textDoc, schema);
			assert.strictEqual(semanticErrors!.length, 0);
		}
		{
			const { textDoc, jsonDoc } = toDocument('{"other": []}');
			const semanticErrors = jsonDoc.validate(textDoc, schema);
			assert.strictEqual(semanticErrors!.length, 1);
		}
		{
			const { textDoc, jsonDoc } = toDocument('{"letter9": [], "NumberZ": []}');
			const semanticErrors = jsonDoc.validate(textDoc, schema);
			assert.strictEqual(semanticErrors!.length, 2);
		}
	});

	test('additionalProperties', function () {

		let schema: JSONSchema = {
			additionalProperties: {
				type: 'number'
			}
		};
		{
			const { textDoc, jsonDoc } = toDocument('{"prop1": 42, "prop2": 42}');
			const semanticErrors = jsonDoc.validate(textDoc, schema);
			assert.strictEqual(semanticErrors!.length, 0);
		}
		{
			const { textDoc, jsonDoc } = toDocument('{"prop1": 42, "prop2": true}');

			const semanticErrors = jsonDoc.validate(textDoc, schema);
			assert.strictEqual(semanticErrors!.length, 1);
		}
		schema = {
			properties: {
				"prop1": {
					type: 'boolean'
				}
			},
			additionalProperties: {
				type: 'number'
			}
		};
		{
			const { textDoc, jsonDoc } = toDocument('{"prop1": true, "prop2": 42}');

			const semanticErrors = jsonDoc.validate(textDoc, schema);
			assert.strictEqual(semanticErrors!.length, 0);
		}
		schema = {
			properties: {
				"prop1": {
					type: 'boolean'
				}
			},
			additionalProperties: false
		};
		{
			const { textDoc, jsonDoc } = toDocument('{"prop1": true, "prop2": 42}');

			const semanticErrors = jsonDoc.validate(textDoc, schema);
			assert.strictEqual(semanticErrors!.length, 1);
		}
		{
			const { textDoc, jsonDoc } = toDocument('{"prop1": true}');

			const semanticErrors = jsonDoc.validate(textDoc, schema);
			assert.strictEqual(semanticErrors!.length, 0);
		}
	});

	test('unevaluatedProperties', function () {

		let schema: JSONSchema = {
			properties: {
				prop1: {
					type: 'number'
				}
			},
			unevaluatedProperties: false
		};
		{
			const { textDoc, jsonDoc } = toDocument('{"prop1": 42}');
			const semanticErrors = jsonDoc.validate(textDoc, schema);
			assert.strictEqual(semanticErrors!.length, 0);
		}
		{
			const { textDoc, jsonDoc } = toDocument('{"prop1": 42, "prop2": true}');
			const semanticErrors = jsonDoc.validate(textDoc, schema);
			assert.strictEqual(semanticErrors!.length, 1);
		}
		schema = {
			properties: {
				prop1: {
					type: 'number'
				}
			},
			unevaluatedProperties: {
				type: 'number'
			}
		};
		{
			const { textDoc, jsonDoc } = toDocument('{"prop1": true, "prop2": true}');

			const semanticErrors = jsonDoc.validate(textDoc, schema);
			assert.strictEqual(semanticErrors!.length, 2);
		}
		schema = {
			allOf: [
				{
					properties: {
						prop1: {
							type: 'number'
						}
					},
				},
				{
					properties: {
						prop2: {
							type: 'number'
						}
					},
				},
			],
			unevaluatedProperties: false
		};
		{
			const { textDoc, jsonDoc } = toDocument('{"prop1": 23, "prop2": 42}');

			const semanticErrors = jsonDoc.validate(textDoc, schema);
			assert.strictEqual(semanticErrors!.length, 0);
		}
		{
			const { textDoc, jsonDoc } = toDocument('{"prop3": true}');

			const semanticErrors = jsonDoc.validate(textDoc, schema);
			assert.strictEqual(semanticErrors!.length, 1);
		}
		schema = {
			anyOf: [
				{
					properties: {
						prop1: {
							type: 'number'
						}
					},
					patternProperties: {
						['^x']: {
							type: 'boolean'
						}
					}
				},
				{
					properties: {
						prop2: {
							type: 'number'
						}
					},
				},
			],
			unevaluatedProperties: false
		};
		{
			const { textDoc, jsonDoc } = toDocument('{"prop1": 12, "prop2": 23, "x": true, "y": 23}');

			const semanticErrors = jsonDoc.validate(textDoc, schema);
			assert.strictEqual(semanticErrors!.length, 1);
		}
		schema = {
			oneOf: [
				{
					properties: {
						prop1: {
							type: 'number'
						}
					},
					additionalProperties: {
						type: 'boolean'
					}
				},
				{
					properties: {
						prop2: {
							type: 'number'
						}
					},
					required: ['prop2']
				},
			],
			unevaluatedProperties: false
		};
		{
			const { textDoc, jsonDoc } = toDocument('{"prop1": 12, "prop3": true }');

			const semanticErrors = jsonDoc.validate(textDoc, schema);
			assert.strictEqual(semanticErrors!.length, 0);
		}
		schema = {
			"title": "Vehicle",
			"type": "object",
			"oneOf": [
				{
					"title": "Car",
					"required": ["wheels", "headlights"],
					"properties": {
						"wheels": {},
						"headlights": {}
					}
				},
				{
					"title": "Boat",
					"required": ["pontoons"],
					"properties": {
						"pontoons": {}
					}
				},
				{
					"title": "Plane",
					"required": ["wings"],
					"properties": {
						"wings": {}
					}
				}
			],
			"unevaluatedProperties": false
		};
		{
			const { textDoc, jsonDoc } = toDocument('{"pontoons": 1}');

			const semanticErrors = jsonDoc.validate(textDoc, schema);
			assert.strictEqual(semanticErrors!.length, 0);
		}
		{
			const { textDoc, jsonDoc } = toDocument('{"pontoons": 1, "wheels" 2}');

			const semanticErrors = jsonDoc.validate(textDoc, schema);
			assert.strictEqual(semanticErrors!.length, 1);
		}
		schema = {
			if: {
				properties: {
					prop1: {
						type: 'number'
					}
				},
			},
			then: {
				required: ['prop2'],
				properties: {
					prop2: {
						type: 'boolean'
					}
				},
			},
			else: {
				required: ['prop3'],
				properties: {
					prop3: {
						type: 'boolean'
					}
				},
			},
			unevaluatedProperties: false
		};
		{
			const { textDoc, jsonDoc } = toDocument('{"prop1": 12, "prop2": true }');

			const semanticErrors = jsonDoc.validate(textDoc, schema);
			assert.strictEqual(semanticErrors!.length, 0);
		}
	});

	test('enum', function () {
		let schema: JSONSchema = {
			properties: {
				'prop': {
					enum: ['violin', 'harmonica', 'banjo']
				}
			}
		};
		{
			const { textDoc, jsonDoc } = toDocument('{"prop": "harmonica"}');
			const semanticErrors = jsonDoc.validate(textDoc, schema);
			assert.strictEqual(semanticErrors!.length, 0);
		}
		{
			const { textDoc, jsonDoc } = toDocument('{"prop": "harp"}');

			const semanticErrors = jsonDoc.validate(textDoc, schema);
			assert.strictEqual(semanticErrors!.length, 1);
		}
		schema = {
			properties: {
				'prop': {
					enum: [1, 42, 999]
				}
			}
		};
		{
			const { textDoc, jsonDoc } = toDocument('{"prop": 42}');

			const semanticErrors = jsonDoc.validate(textDoc, schema);
			assert.strictEqual(semanticErrors!.length, 0);
		}
		{
			const { textDoc, jsonDoc } = toDocument('{"prop": 1337}');

			const semanticErrors = jsonDoc.validate(textDoc, schema);
			assert.strictEqual(semanticErrors!.length, 1);
		}


		schema = {
			properties: {
				'prop': {
					enum: ['violin', { "name": "David" }, null]
				}
			}
		};
		{
			const { textDoc, jsonDoc } = toDocument('{"prop": { "name": "David" }}');
			const semanticErrors = jsonDoc.validate(textDoc, schema);
			assert.strictEqual(semanticErrors!.length, 0);
		}
	});

	test('const', function () {
		const schema: JSONSchema = {
			properties: {
				'prop': {
					const: 'violin'
				}
			}
		};
		{
			const { textDoc, jsonDoc } = toDocument('{"prop": "violin"}');
			const semanticErrors = jsonDoc.validate(textDoc, schema);
			assert.strictEqual(semanticErrors!.length, 0);
		}
		{
			const { textDoc, jsonDoc } = toDocument('{"prop": "harmonica"}');
			const semanticErrors = jsonDoc.validate(textDoc, schema);
			assert.strictEqual(semanticErrors!.length, 1);
			assert.strictEqual(semanticErrors![0].code, ErrorCode.EnumValueMismatch);
		}
		{
			const schema = {
				properties: {
					'prop': {
						const: { foo: 2 }
					}
				}
			};
			const { textDoc, jsonDoc } = toDocument('{"prop": { "foo": 2 }');
			const semanticErrors = jsonDoc.validate(textDoc, schema);
			assert.strictEqual(semanticErrors!.length, 0);
		}
	});

	test('oneOf const', function () {
		const schema: JSONSchema = {
			properties: {
				'prop': {
					oneOf: [
						{
							"const": 0,
							"title": "Value of 0"
						},
						{
							"const": 1,
							"title": "Value of 1"
						},
						{
							"const": 2,
							"title": "Value of 2"
						}
					]
				}
			}
		};
		{
			const { textDoc, jsonDoc } = toDocument('{"prop": 0}');
			const semanticErrors = jsonDoc.validate(textDoc, schema);
			assert.strictEqual(semanticErrors!.length, 0);
		}
		{
			const { textDoc, jsonDoc } = toDocument('{"prop": 4}');
			const semanticErrors = jsonDoc.validate(textDoc, schema);
			assert.strictEqual(semanticErrors!.length, 1);
			assert.strictEqual(semanticErrors![0].code, ErrorCode.EnumValueMismatch);
		}
	});

	test('propertyNames', function () {
		const schema: JSONSchema = {
			propertyNames: {
				type: 'string',
				minLength: 2,
				maxLength: 6
			}
		};
		{
			const { textDoc, jsonDoc } = toDocument('{"violin": true}');
			const semanticErrors = jsonDoc.validate(textDoc, schema);
			assert.strictEqual(semanticErrors!.length, 0);
		}
		{
			const { textDoc, jsonDoc } = toDocument('{"harmonica": false, "violin": true}');
			const semanticErrors = jsonDoc.validate(textDoc, schema);
			assert.strictEqual(semanticErrors!.length, 1);
			assert.strictEqual(semanticErrors![0].message, "String is longer than the maximum length of 6.");
		}
	});

	test('uniqueItems', function () {

		const { textDoc, jsonDoc } = toDocument('[1, 2, 3]');

		const schema: JSONSchema = {
			type: 'array',
			uniqueItems: true
		};
		{
			const semanticErrors = jsonDoc.validate(textDoc, schema);
			assert.strictEqual(semanticErrors!.length, 0);
		}
		{
			const { textDoc, jsonDoc } = toDocument('[1, 2, 3, 2]');

			const semanticErrors = jsonDoc.validate(textDoc, schema);
			assert.strictEqual(semanticErrors!.length, 1);
		}
		{
			const { textDoc, jsonDoc } = toDocument('[1, 2, "string", 52, "string"]');

			const semanticErrors = jsonDoc.validate(textDoc, schema);
			assert.strictEqual(semanticErrors!.length, 1);
		}
	});

	test('containsItem', function () {

		const schema: JSONSchema = {
			type: 'array',
			contains: { type: "number", const: 3 }
		};
		{
			const { textDoc, jsonDoc } = toDocument('[1, 2, 3]');
			const semanticErrors = jsonDoc.validate(textDoc, schema);
			assert.strictEqual(semanticErrors!.length, 0);
		}
		{
			const { textDoc, jsonDoc } = toDocument('[1, 2, 5]');
			const semanticErrors = jsonDoc.validate(textDoc, schema);
			assert.strictEqual(semanticErrors!.length, 1);
		}
	});

	test('minContains / maxContains', function () {

		let schema: JSONSchema = {
			type: 'array',
			contains: { type: "string" },
			"minContains": 1,
			"maxContains": 3
		};
		{
			const { textDoc, jsonDoc } = toDocument('["1", 2, 3]');
			const semanticErrors = jsonDoc.validate(textDoc, schema);
			assert.strictEqual(semanticErrors!.length, 0);
		}
		{
			const { textDoc, jsonDoc } = toDocument('[1, 2, 3]');
			const semanticErrors = jsonDoc.validate(textDoc, schema);
			assert.strictEqual(semanticErrors!.length, 1);
		}
		{
			const { textDoc, jsonDoc } = toDocument('["1", "2", "3", 4]');
			const semanticErrors = jsonDoc.validate(textDoc, schema);
			assert.strictEqual(semanticErrors!.length, 0);
		}
		{
			const { textDoc, jsonDoc } = toDocument('["1", "2", "3", "4"]');
			const semanticErrors = jsonDoc.validate(textDoc, schema);
			assert.strictEqual(semanticErrors!.length, 1);
		}
		schema = {
			type: 'array',
			contains: { type: "string" },
			"minContains": 0,
			"maxContains": 1
		};
		{
			const { textDoc, jsonDoc } = toDocument('[ 1 ]');
			const semanticErrors = jsonDoc.validate(textDoc, schema);
			assert.strictEqual(semanticErrors!.length, 0);
		}
		{
			const { textDoc, jsonDoc } = toDocument('[ 1, "1" ]');
			const semanticErrors = jsonDoc.validate(textDoc, schema);
			assert.strictEqual(semanticErrors!.length, 0);
		}
		{
			const { textDoc, jsonDoc } = toDocument('[ 1, "1", "2" ]');
			const semanticErrors = jsonDoc.validate(textDoc, schema);
			assert.strictEqual(semanticErrors!.length, 1);
		}
	});

	test('items as array / prefixItems', function () {
		let schema: JSONSchema = {
			type: 'array',
			items: [
				{
					type: 'integer'
				},
				{
					type: 'boolean'
				},
				{
					type: 'string'
				}
			]
		};
		{
			const { textDoc, jsonDoc } = toDocument('[1, true, "string"]');

			const semanticErrors = jsonDoc.validate(textDoc, schema);
			assert.strictEqual(semanticErrors!.length, 0);
		}
		{
			const { textDoc, jsonDoc } = toDocument('["string", 1, true]');

			const semanticErrors = jsonDoc.validate(textDoc, schema);
			assert.strictEqual(semanticErrors!.length, 3);
		}
		{
			const { textDoc, jsonDoc } = toDocument('[1, true, "string", "another", 42]');

			const semanticErrors = jsonDoc.validate(textDoc, schema);
			assert.strictEqual(semanticErrors!.length, 0);
		}
		schema = {
			type: 'array',
			prefixItems: [
				{
					type: 'integer'
				},
				{
					type: 'boolean'
				}
			],
			items: {
				type: 'string'
			}
		};
		{
			const { textDoc, jsonDoc } = toDocument('[1, true, "string", "another"]');

			const semanticErrors = jsonDoc.validate(textDoc, schema);
			assert.strictEqual(semanticErrors!.length, 0);
		}
		{
			const { textDoc, jsonDoc } = toDocument('[1, true, "string", "another", 1]');

			const semanticErrors = jsonDoc.validate(textDoc, schema);
			assert.strictEqual(semanticErrors!.length, 1);
		}
	});

	test('additionalItems', function () {
		let schema: JSONSchema = {
			type: 'array',
			items: [
				{
					type: 'integer'
				},
				{
					type: 'boolean'
				},
				{
					type: 'string'
				}
			],
			additionalItems: false
		};
		{
			const { textDoc, jsonDoc } = toDocument('[1, true, "string"]');

			const semanticErrors = jsonDoc.validate(textDoc, schema);
			assert.strictEqual(semanticErrors!.length, 0);
		}
		{
			const { textDoc, jsonDoc } = toDocument('[1, true, "string", 42]');

			const semanticErrors = jsonDoc.validate(textDoc, schema);
			assert.strictEqual(semanticErrors!.length, 1);
		}
		schema = {
			type: 'array',
			items: [
				{
					type: 'integer'
				},
				{
					type: 'boolean'
				},
				{
					type: 'string'
				}
			],
			additionalItems: {
				type: "boolean"
			}
		};
		{
			const { textDoc, jsonDoc } = toDocument('[1, true, "string"]');

			const semanticErrors = jsonDoc.validate(textDoc, schema);
			assert.strictEqual(semanticErrors!.length, 0);
		}
		{
			const { textDoc, jsonDoc } = toDocument('[1, true, "string", false, true]');

			const semanticErrors = jsonDoc.validate(textDoc, schema);
			assert.strictEqual(semanticErrors!.length, 0);
		}
		{
			const { textDoc, jsonDoc } = toDocument('[1, true, "string", true, "Hello"]');

			const semanticErrors = jsonDoc.validate(textDoc, schema);
			assert.strictEqual(semanticErrors!.length, 1);
		}
	});


	test('unevaluatedItems', function () {
		let schema: JSONSchema = {
			type: 'array',
			items: [
				{
					type: 'integer'
				},
				{
					type: 'boolean'
				}
			],
			unevaluatedItems: false
		};
		{
			const { textDoc, jsonDoc } = toDocument('[1, true]');

			const semanticErrors = jsonDoc.validate(textDoc, schema);
			assert.strictEqual(semanticErrors!.length, 0);
		}
		{
			const { textDoc, jsonDoc } = toDocument('[1, true, "string", 42]');

			const semanticErrors = jsonDoc.validate(textDoc, schema);
			assert.strictEqual(semanticErrors!.length, 2);
		}
		schema = {
			anyOf: [
				{
					type: 'array',
					items: [
						{
							type: 'integer'
						},
						{
							type: 'integer'
						}
					],
				},
				{
					type: 'array',
					items: [
						{
							type: 'integer'
						},
						{
							type: 'boolean'
						},
						{
							type: 'boolean'
						}
					],
				},
			],
			unevaluatedItems: false
		};
		{
			const { textDoc, jsonDoc } = toDocument('[1, 1]');

			const semanticErrors = jsonDoc.validate(textDoc, schema);
			assert.strictEqual(semanticErrors!.length, 0);
		}
		{
			const { textDoc, jsonDoc } = toDocument('[1, true, true]');

			const semanticErrors = jsonDoc.validate(textDoc, schema);
			assert.strictEqual(semanticErrors!.length, 0);
		}
		{
			const { textDoc, jsonDoc } = toDocument('[1, true, true, true, "Hello"]');

			const semanticErrors = jsonDoc.validate(textDoc, schema);
			assert.strictEqual(semanticErrors!.length, 2);
		}
		schema = {
			"type": "array",
			"prefixItems": [{ "type": "string" }, { "type": "string" }],
			"contains": { "type": "string", "minLength": 3 },
			"unevaluatedItems": false
		};
		{
			const { textDoc, jsonDoc } = toDocument('["Hello", "Hello", "1"]');

			const semanticErrors = jsonDoc.validate(textDoc, schema);
			assert.strictEqual(semanticErrors!.length, 1);
		}
		{
			const { textDoc, jsonDoc } = toDocument('["Hello", "Hello", "Hello"]');

			const semanticErrors = jsonDoc.validate(textDoc, schema);
			assert.strictEqual(semanticErrors!.length, 0);
		}
		{
			const { textDoc, jsonDoc } = toDocument('["Hello", "Hello", "1", "Hello"]');

			const semanticErrors = jsonDoc.validate(textDoc, schema);
			assert.strictEqual(semanticErrors!.length, 1);
		}
		schema = {
			"type": "array",
			"items": [{ "type": "string" }, { "type": "string" }],
			"contains": { "type": "string", "minLength": 3 },
			"unevaluatedItems": false
		};
		{
			const { textDoc, jsonDoc } = toDocument('["Hello", "Hello", "1"]');

			const semanticErrors = jsonDoc.validate(textDoc, schema);
			assert.strictEqual(semanticErrors!.length, 1);
		}
		{
			const { textDoc, jsonDoc } = toDocument('["Hello", "Hello", "Hello"]');

			const semanticErrors = jsonDoc.validate(textDoc, schema);
			assert.strictEqual(semanticErrors!.length, 1);
		}
	});

	test('multipleOf', function () {
		const schema: JSONSchema = {
			type: 'array',
			items: {
				type: 'integer',
				multipleOf: 2
			}
		};
		{
			const { textDoc, jsonDoc } = toDocument('[42]');
			const semanticErrors = jsonDoc.validate(textDoc, schema);

			assert.strictEqual(semanticErrors!.length, 0);
		}
		{
			const { textDoc, jsonDoc } = toDocument('[43]');
			const semanticErrors = jsonDoc.validate(textDoc, schema);

			assert.strictEqual(semanticErrors!.length, 1);
		}
	});

	test('multipleOf with floats', function () {
		let schema: JSONSchema = {
			type: 'array',
			items: {
				type: 'number',
				multipleOf: 2e-4
			}
		};
		{
			const { textDoc, jsonDoc } = toDocument('[0.0002,0.2,0.64,2e+6,2.2e+10]');
			const semanticErrors = jsonDoc.validate(textDoc, schema);

			assert.strictEqual(semanticErrors!.length, 0);
		}
		{
			const { textDoc, jsonDoc } = toDocument('[2e-5,2e-10,1e-4]');
			const semanticErrors = jsonDoc.validate(textDoc, schema);

			assert.strictEqual(semanticErrors!.length, 3);
		}
		schema = {
			type: 'array',
			items: {
				type: 'number',
				multipleOf: 2.000000001
			}
		};
		{
			const { textDoc, jsonDoc } = toDocument('[2.000000001e5,6.000000003e8]');
			const semanticErrors = jsonDoc.validate(textDoc, schema);

			assert.strictEqual(semanticErrors!.length, 0);
		}
	});

	test('dependencies with array / dependentRequired', function () {
		let schema: JSONSchema = {
			type: 'object',
			properties: {
				a: {
					type: 'boolean'
				}
			},
			dependencies: {
				a: ['b']
			}
		};
		{
			const { textDoc, jsonDoc } = toDocument('{"a":true, "b":42}');
			const semanticErrors = jsonDoc.validate(textDoc, schema);

			assert.strictEqual(semanticErrors!.length, 0);
		}
		{
			const { textDoc, jsonDoc } = toDocument('{}');
			const semanticErrors = jsonDoc.validate(textDoc, schema);

			assert.strictEqual(semanticErrors!.length, 0);
		}
		{
			const { textDoc, jsonDoc } = toDocument('{"a":true}');

			const semanticErrors = jsonDoc.validate(textDoc, schema);
			assert.strictEqual(semanticErrors!.length, 1);
		}
		schema = {
			"type": "object",

			"properties": {
				"name": { "type": "string" },
				"credit_card": { "type": "number" },
				"billing_address": { "type": "string" }
			},

			"required": ["name"],

			"dependentRequired": {
				"credit_card": ["billing_address"]
			}
		};
		{
			const { textDoc, jsonDoc } = toDocument(`{
				"name": "John Doe",
				"credit_card": 5555555555555555,
				"billing_address": "555 Debtor's Lane"
			  }`);
			const semanticErrors = jsonDoc.validate(textDoc, schema);
			assert.strictEqual(semanticErrors!.length, 0);
		}
		{
			const { textDoc, jsonDoc } = toDocument(`{
				"name": "John Doe",
				"credit_card": 5555555555555555
			  }`);
			const semanticErrors = jsonDoc.validate(textDoc, schema);
			assert.strictEqual(semanticErrors!.length, 1);
		}
		{
			const { textDoc, jsonDoc } = toDocument(`{
				"name": "John Doe",
				"billing_address": "555 Debtor's Lane"
			  }`);
			const semanticErrors = jsonDoc.validate(textDoc, schema);
			assert.strictEqual(semanticErrors!.length, 0);
		}
	});

	test('dependencies with schema / dependentSchemas', function () {
		let schema: JSONSchema = {
			type: 'object',
			properties: {
				a: {
					type: 'boolean'
				}
			},
			dependencies: {
				a: {
					properties: {
						b: {
							type: 'integer'
						}
					}
				}
			}
		};
		{
			const { textDoc, jsonDoc } = toDocument('{"a":true, "b":42}');
			const semanticErrors = jsonDoc.validate(textDoc, schema);
			assert.strictEqual(semanticErrors!.length, 0);
		}
		{
			const { textDoc, jsonDoc } = toDocument('{}');
			const semanticErrors = jsonDoc.validate(textDoc, schema);
			assert.strictEqual(semanticErrors!.length, 0);
		}
		{
			const { textDoc, jsonDoc } = toDocument('{"a":true}');
			const semanticErrors = jsonDoc.validate(textDoc, schema);
			assert.strictEqual(semanticErrors!.length, 0);
		}
		{
			const { textDoc, jsonDoc } = toDocument('{"a":true, "b": "string"}');
			const semanticErrors = jsonDoc.validate(textDoc, schema);
			assert.strictEqual(semanticErrors!.length, 1);
		}
		schema = {
			"type": "object",

			"properties": {
				"name": { "type": "string" },
				"credit_card": { "type": "number" }
			},

			"required": ["name"],

			"dependentSchemas": {
				"credit_card": {
					"properties": {
						"billing_address": { "type": "string" }
					},
					"required": ["billing_address"]
				}
			}
		};
		{
			const { textDoc, jsonDoc } = toDocument(`{
				"name": "John Doe",
				"credit_card": 5555555555555555,
				"billing_address": "555 Debtor's Lane"
			  }`);
			const semanticErrors = jsonDoc.validate(textDoc, schema);
			assert.strictEqual(semanticErrors!.length, 0);
		}
		{
			const { textDoc, jsonDoc } = toDocument(`{
				"name": "John Doe",
				"credit_card": 5555555555555555
			  }`);
			const semanticErrors = jsonDoc.validate(textDoc, schema);
			assert.strictEqual(semanticErrors!.length, 1);
		}
		{
			const { textDoc, jsonDoc } = toDocument(`{
				"name": "John Doe",
				"billing_address": "555 Debtor's Lane"
			  }`);
			const semanticErrors = jsonDoc.validate(textDoc, schema);
			assert.strictEqual(semanticErrors!.length, 0);
		}
	});

	test('type as array', function () {
		const schema: JSONSchema = {
			type: 'object',
			properties: {
				'prop': {
					type: ['number', 'string']
				}
			}
		};

		{
			const { textDoc, jsonDoc } = toDocument('{"prop": 42}');
			const semanticErrors = jsonDoc.validate(textDoc, schema);
			assert.strictEqual(semanticErrors!.length, 0);
		}
		{
			const { textDoc, jsonDoc } = toDocument('{"prop": "string"}');
			const semanticErrors = jsonDoc.validate(textDoc, schema);
			assert.strictEqual(semanticErrors!.length, 0);
		}
		{
			const { textDoc, jsonDoc } = toDocument('{"prop": true}');
			const semanticErrors = jsonDoc.validate(textDoc, schema);
			assert.strictEqual(semanticErrors!.length, 1);
		}
	});

	test('deprecated message', function () {

		let schema: JSONSchema = {
			type: 'object',
			properties: {
				'prop': {
					deprecationMessage: "Prop is deprecated"
				}
			}
		};
		{
			const { textDoc, jsonDoc } = toDocument('{"prop": 42}');
			const semanticErrors = jsonDoc.validate(textDoc, schema);
			assert.strictEqual(semanticErrors!.length, 1);
		}

		schema = {
			type: 'object',
			properties: {
				'prop': {
					deprecated: true
				}
			}
		};
		{
			const { textDoc, jsonDoc } = toDocument('{"prop": 42}');
			const semanticErrors = jsonDoc.validate(textDoc, schema);
			assert.strictEqual(semanticErrors!.length, 1);
		}

<<<<<<< HEAD
=======
		assert.strictEqual(semanticErrors!.length, 2);
	});

	
	test('deprecated', function () {

		const { textDoc, jsonDoc } = toDocument('{"prop": 42}');

		const schema: JSONSchema = {
			type: 'object',
			properties: {
				'prop': {
					deprecated: true
				}
			}
		};

		const semanticErrors = jsonDoc.validate(textDoc, schema);

		assert.strictEqual(semanticErrors!.length, 2);
	});

		
	test('deprecated does not fail schema validation', function () {
		{
			const { textDoc, jsonDoc } = toDocument('{"prop": 42}');

			const schema: JSONSchema = {
				type: 'object',
				properties: {
					'prop': {
						not: {
							type: "number",
							deprecated: true
						}
					}
				}
			};

			const semanticErrors = jsonDoc.validate(textDoc, schema);

			assert.strictEqual(semanticErrors!.length, 1);
			assert.strictEqual(semanticErrors![0].severity, DiagnosticSeverity.Warning);
		}
		{
			const { textDoc, jsonDoc } = toDocument('{"prop": "string"}');

			const schema: JSONSchema = {
				oneOf: [
					{
						type: "string",
						deprecated: true
					},
					{
						type: "string"
					}
				]
			};

			const semanticErrors = jsonDoc.validate(textDoc, schema);

			assert.strictEqual(semanticErrors!.length, 1);
			assert.strictEqual(semanticErrors![0].severity, DiagnosticSeverity.Warning);
		}
		{
			const { textDoc, jsonDoc } = toDocument('[1]');

			const schema: JSONSchema = {
				type: "array",
				contains: {
					type: "number",
					deprecated: true
				}
			};

			const semanticErrors = jsonDoc.validate(textDoc, schema);

			assert.strictEqual(semanticErrors!.length, 0);
		}
	});

	test('deprecated does work on nested properties', function () {

		const { textDoc, jsonDoc } = toDocument('{"prop": {"propDeprecated": "replaceMe"}}');

		const schema: JSONSchema = {
			type: 'object',
			properties: {
				'prop': {
					type: "object",
					properties: {
						propDeprecated: {
							deprecated: true
						}
					}
				}
			}
		};

		const semanticErrors = jsonDoc.validate(textDoc, schema);

		assert.strictEqual(semanticErrors!.length, 2);
	});

	test('deprecated does work on value only', function () {
		const schema: JSONSchema = {
			type: 'object',
			properties: {
				'prop': {
					anyOf: [
						{
							type: "string"
						},
						{
							type: "number",
							deprecated: true
						}
					]
				}
			}
		};
		{
			const { textDoc, jsonDoc } = toDocument('{"prop": -42}');

			const semanticErrors = jsonDoc.validate(textDoc, schema);

			assert.strictEqual(semanticErrors!.length, 1);
		}
		{
			const { textDoc, jsonDoc } = toDocument('{"prop": "not deprecated"}');

			const semanticErrors = jsonDoc.validate(textDoc, schema);

			assert.strictEqual(semanticErrors!.length, 0);
		}
>>>>>>> 0ca532e8
	});

	test('Strings with spaces', function () {

		const { textDoc, jsonDoc } = toDocument('{"key1":"first string", "key2":["second string"]}');
		assert.strictEqual(jsonDoc.syntaxErrors.length, 0);

		let node = jsonDoc.getNodeFromOffset(9);
		assert.strictEqual(getNodeValue(node!), 'first string');

		node = jsonDoc.getNodeFromOffset(34);
		assert.strictEqual(getNodeValue(node!), 'second string');

	});

	test('Schema information on node', function () {

		const { jsonDoc } = toDocument('{"key":42}');
		assert.strictEqual(jsonDoc.syntaxErrors.length, 0);

		const schema: JSONSchema = {
			type: 'object',
			properties: {
				'key': {
					oneOf: [{
						type: 'number',
						description: 'this is a number'
					}, {
						type: 'string',
						description: 'this is a string'
					}]
				}
			}
		};

		const node = jsonDoc.getNodeFromOffset(7);
		assert.strictEqual(node!.type, 'number');
		assert.strictEqual(getNodeValue(node!), 42);

		const matchingSchemas = jsonDoc.getMatchingSchemas(schema);
		const schemas = matchingSchemas.filter((s) => s.node === node && !s.inverted).map((s) => s.schema);

		assert.ok(Array.isArray(schemas));
		// 0 is the most specific schema,
		// 1 is the schema that contained the "oneOf" clause,
		assert.strictEqual(schemas.length, 2);
		assert.strictEqual(schemas[0].description, 'this is a number');
	});

	test('parse with comments', function () {

		function parse<T>(v: string): T {
			const { jsonDoc } = toDocument(v);
			assert.equal(jsonDoc.syntaxErrors.length, 0);
			return <T>getNodeValue(jsonDoc.root!);
		}

		let value = parse<{ far: string; }>('// comment\n{\n"far": "boo"\n}');
		assert.equal(value.far, 'boo');

		value = parse<{ far: string; }>('/* comm\nent\nent */\n{\n"far": "boo"\n}');
		assert.equal(value.far, 'boo');

		value = parse<{ far: string; }>('{\n"far": "boo"\n}');
		assert.equal(value.far, 'boo');

	});

	test('parse with comments collected', function () {

		function assertParse(v: string, expectedComments: number): void {
			const { jsonDoc } = toDocument(v);
			assert.equal(jsonDoc.comments.length, expectedComments);
		}

		assertParse('// comment\n{\n"far": "boo"\n}', 1);
		assertParse('/* comm\nent\nent */\n{\n"far": "boo"\n}', 1);
		assertParse('{\n"far": "boo"\n}', 0);
	});

	test('validate alternatives', function () {
		const schema: JSONSchema = {
			type: 'object',
			properties: {
				'key': {
					oneOf: [{
						type: 'object',
						properties: {
							type: {
								enum: ['foo']
							},
							prop1: {
								type: 'boolean'
							},
							prop2: {
								type: 'boolean'
							}
						}
					}, {
						type: 'object',
						properties: {
							type: {
								enum: ['bar']
							},
							prop2: {
								type: 'number'
							}
						}
					}]
				}
			}
		};
		{
			const { textDoc, jsonDoc } = toDocument('{"key":{"type":"foo", "prop2":1 }}');
			assert.strictEqual(jsonDoc.syntaxErrors.length, 0);

			const semanticErrors = jsonDoc.validate(textDoc, schema);
			assert.strictEqual(semanticErrors!.length, 1);
			assert.strictEqual(semanticErrors![0].message, 'Incorrect type. Expected "boolean".');
		}
		{
			const { textDoc, jsonDoc } = toDocument('{"key":{"type":"bar", "prop1":true, "prop2":false }}');
			assert.strictEqual(jsonDoc.syntaxErrors.length, 0);

			const semanticErrors = jsonDoc.validate(textDoc, schema);
			assert.strictEqual(semanticErrors!.length, 1);
			assert.strictEqual(semanticErrors![0].message, 'Incorrect type. Expected "number".');
		}
	});

	test('validate alternatives 2', function () {
		const schema: JSONSchema = {
			type: 'object',
			properties: {
				'key': {
					oneOf: [{
						type: 'object',
						properties: {
							type: {
								enum: ['foo']
							},
							prop1: {
								enum: ['v1, v2']
							},
							prop2: {
								enum: ['w1', 'w2']
							}
						}
					}, {
						type: 'object',
						properties: {
							type: {
								enum: ['bar']
							},
							prop2: {
								enum: ['x1', 'x2']
							}
						}
					}]
				}
			}
		};
		{
			const { textDoc, jsonDoc } = toDocument('{"key":{"type":"foo", "prop2":"x1" }}');
			assert.strictEqual(jsonDoc.syntaxErrors.length, 0);

			const semanticErrors = jsonDoc.validate(textDoc, schema);
			assert.strictEqual(semanticErrors!.length, 1);
			assert.strictEqual(semanticErrors![0].message, 'Value is not accepted. Valid values: "w1", "w2".');
		}
		{
			const { textDoc, jsonDoc } = toDocument('{"key":{"type":"bar", "prop1":"v1", "prop2":"w1" }}');
			assert.strictEqual(jsonDoc.syntaxErrors.length, 0);

			const semanticErrors = jsonDoc.validate(textDoc, schema);
			assert.strictEqual(semanticErrors!.length, 1);
			assert.strictEqual(semanticErrors![0].message, 'Value is not accepted. Valid values: "x1", "x2".');
		}
	});

	test('enum value merge', function () {
		const schema: JSONSchema = {
			type: 'object',
			properties: {
				'key': {
					oneOf: [{
						enum: ["a", "b"]
					}, {
						enum: ["c", "d"]
					}]
				}
			}
		};

		const { textDoc, jsonDoc } = toDocument('{"key":3 }');
		assert.strictEqual(jsonDoc.syntaxErrors.length, 0);

		const semanticErrors = jsonDoc.validate(textDoc, schema);
		assert.strictEqual(semanticErrors!.length, 1);
		assert.strictEqual(semanticErrors![0].message, 'Value is not accepted. Valid values: "a", "b", "c", "d".');
	});

	test('validate DocumentLanguageSettings: trailingCommas', async function () {
		const { textDoc, jsonDoc } = toDocument('{ "pages": [  "pages/index", "pages/log", ] }');

		const ls = getLanguageService({});
		let res = await ls.doValidation(textDoc, jsonDoc);
		assert.strictEqual(res.length, 1);
		assert.strictEqual(res[0].message, 'Trailing comma');
		assert.strictEqual(res[0].severity, DiagnosticSeverity.Error);

		res = await ls.doValidation(textDoc, jsonDoc, {});
		assert.strictEqual(res.length, 1);
		assert.strictEqual(res[0].message, 'Trailing comma');
		assert.strictEqual(res[0].severity, DiagnosticSeverity.Error);

		res = await ls.doValidation(textDoc, jsonDoc, { trailingCommas: 'warning' });
		assert.strictEqual(res.length, 1);
		assert.strictEqual(res[0].message, 'Trailing comma');
		assert.strictEqual(res[0].severity, DiagnosticSeverity.Warning);

		res = await ls.doValidation(textDoc, jsonDoc, { trailingCommas: 'ignore' });
		assert.strictEqual(res.length, 0);

		const schema: JSONSchema = { type: 'object', required: ['foo'] };
		res = await ls.doValidation(textDoc, jsonDoc, { trailingCommas: 'ignore' }, schema);
		assert.strictEqual(res.length, 1);
		assert.strictEqual(res[0].message, 'Missing property "foo".');
	});

	test('validate DocumentLanguageSettings: comments', async function () {
		const { textDoc, jsonDoc } = toDocument('{ "count": 1 /* change */ }');

		const ls = getLanguageService({});
		ls.configure({ allowComments: false });
		let res = await ls.doValidation(textDoc, jsonDoc);
		assert.strictEqual(res.length, 1);
		assert.strictEqual(res[0].message, 'Comments are not permitted in JSON.');
		assert.strictEqual(res[0].severity, DiagnosticSeverity.Error);

		res = await ls.doValidation(textDoc, jsonDoc, {});
		assert.strictEqual(res.length, 1);
		assert.strictEqual(res[0].message, 'Comments are not permitted in JSON.');
		assert.strictEqual(res[0].severity, DiagnosticSeverity.Error);

		res = await ls.doValidation(textDoc, jsonDoc, { comments: 'ignore' });
		assert.strictEqual(res.length, 0);

		res = await ls.doValidation(textDoc, jsonDoc, { comments: 'warning' });
		assert.strictEqual(res.length, 1);
		assert.strictEqual(res[0].message, 'Comments are not permitted in JSON.');
		assert.strictEqual(res[0].severity, DiagnosticSeverity.Warning);

	});


});<|MERGE_RESOLUTION|>--- conflicted
+++ resolved
@@ -5,12 +5,8 @@
 
 import * as assert from 'assert';
 import { getNodePath, getNodeValue, JSONDocument } from '../parser/jsonParser';
-<<<<<<< HEAD
 import { TextDocument, Range, ErrorCode, ASTNode, ObjectASTNode, getLanguageService, JSONSchema } from '../jsonLanguageService';
 import { DiagnosticSeverity } from 'vscode-languageserver-types';
-=======
-import { TextDocument, Range, ErrorCode, ASTNode, ObjectASTNode, getLanguageService, JSONSchema, DiagnosticSeverity} from '../jsonLanguageService';
->>>>>>> 0ca532e8
 
 suite('JSON Parser', () => {
 
@@ -556,68 +552,6 @@
 
 		assert.strictEqual(semanticErrors!.length, 1);
 
-		semanticErrors = jsonDoc.validate(textDoc, {
-			type: 'object',
-			properties: {
-				"one": {
-					type: 'string',
-					pattern: '(?i)^TEST$'
-				}
-			}
-		});
-
-		assert.strictEqual(semanticErrors!.length, 0);
-
-		semanticErrors = jsonDoc.validate(textDoc, {
-			type: 'object',
-			properties: {
-				"one": {
-					type: 'string',
-					pattern: '(?i)^Fail$'
-				}
-			}
-		});
-
-		assert.strictEqual(semanticErrors!.length, 1);
-
-		// Patterns may include Unicode character classes.
-		semanticErrors = jsonDoc.validate(textDoc, {
-			type: 'object',
-			properties: {
-				"one": {
-					type: 'string',
-					pattern: '^[\\p{Letter}]+$',
-				}
-			}
-		});
-
-		assert.strictEqual(semanticErrors!.length, 0);
-
-		semanticErrors = jsonDoc.validate(textDoc, {
-			type: 'object',
-			properties: {
-				"one": {
-					type: 'string',
-					pattern: '(?i)^[\\p{Letter}]+$',
-				}
-			}
-		});
-
-		assert.strictEqual(semanticErrors!.length, 0);
-
-		semanticErrors = jsonDoc.validate(textDoc, {
-			type: 'object',
-			properties: {
-				"one": {
-					type: 'string',
-					pattern: '(^\\d+(\\-\\d+)?$)|(.+)',
-				}
-			}
-		});
-
-		assert.strictEqual(semanticErrors!.length, 0);
-
-
 		const schemaWithURI = {
 			type: 'object',
 			properties: {
@@ -659,57 +593,6 @@
 
 		semanticErrors = validate('{"one":"//foo/bar"}', schemaWithURIReference);
 		assert.strictEqual(semanticErrors!.length, 0, 'uri-reference');
-
-		const schemaWithHostname = {
-			type: 'object',
-			properties: {
-				"hostname": {
-					type: 'string',
-					format: 'hostname'
-				}
-			}
-		};
-
-		semanticErrors = validate('{"hostname":"code.visualstudio.com"}', schemaWithHostname);
-		assert.strictEqual(semanticErrors!.length, 0, "hostname");
-
-		semanticErrors = validate('{"hostname":"foo/bar"}', schemaWithHostname);
-		assert.strictEqual(semanticErrors!.length, 1, "hostname");
-		assert.strictEqual(semanticErrors![0].message, 'String is not a hostname.');
-
-		const schemaWithIPv4 = {
-			type: 'object',
-			properties: {
-				"hostaddr4": {
-					type: 'string',
-					format: 'ipv4'
-				}
-			}
-		};
-
-		semanticErrors = validate('{"hostaddr4":"127.0.0.1"}', schemaWithIPv4);
-		assert.strictEqual(semanticErrors!.length, 0, "hostaddr4");
-
-		semanticErrors = validate('{"hostaddr4":"1916:0:0:0:0:F00:1:81AE"}', schemaWithIPv4);
-		assert.strictEqual(semanticErrors!.length, 1, "hostaddr4");
-		assert.strictEqual(semanticErrors![0].message, 'String is not an IPv4 address.');
-
-		const schemaWithIPv6 = {
-			type: 'object',
-			properties: {
-				"hostaddr6": {
-					type: 'string',
-					format: 'ipv6'
-				}
-			}
-		};
-
-		semanticErrors = validate('{"hostaddr6":"1916:0:0:0:0:F00:1:81AE"}', schemaWithIPv6);
-		assert.strictEqual(semanticErrors!.length, 0, "hostaddr6");
-
-		semanticErrors = validate('{"hostaddr6":"127.0.0.1"}', schemaWithIPv6);
-		assert.strictEqual(semanticErrors!.length, 1, "hostaddr6");
-		assert.strictEqual(semanticErrors![0].message, 'String is not an IPv6 address.');
 
 		const schemaWithEMail = {
 			type: 'object',
@@ -1339,42 +1222,6 @@
 			const semanticErrors = jsonDoc.validate(textDoc, schema);
 			assert.strictEqual(semanticErrors!.length, 1);
 		}
-		schema = {
-			id: 'test://schemas/main',
-			patternProperties: {
-				'(?i)^foo$': true
-			}
-		};
-		{
-			const { textDoc, jsonDoc } = toDocument('{"Foo": 42 }');
-			const semanticErrors = jsonDoc.validate(textDoc, schema);
-			assert.strictEqual(semanticErrors!.length, 0);
-		}
-
-		// PatternProperties may include Unicode character classes.
-		schema = {
-			id: 'test://schemas/main',
-			patternProperties: {
-				'^letter\\p{Letter}$': true,
-				'(?i)^number\\p{Number}$': true,
-			},
-			additionalProperties: false,
-		};
-		{
-			const { textDoc, jsonDoc } = toDocument('{"letterZ": [], "NumBer2": [], "number3": []}');
-			const semanticErrors = jsonDoc.validate(textDoc, schema);
-			assert.strictEqual(semanticErrors!.length, 0);
-		}
-		{
-			const { textDoc, jsonDoc } = toDocument('{"other": []}');
-			const semanticErrors = jsonDoc.validate(textDoc, schema);
-			assert.strictEqual(semanticErrors!.length, 1);
-		}
-		{
-			const { textDoc, jsonDoc } = toDocument('{"letter9": [], "NumberZ": []}');
-			const semanticErrors = jsonDoc.validate(textDoc, schema);
-			assert.strictEqual(semanticErrors!.length, 2);
-		}
 	});
 
 	test('additionalProperties', function () {
@@ -1427,207 +1274,6 @@
 		}
 		{
 			const { textDoc, jsonDoc } = toDocument('{"prop1": true}');
-
-			const semanticErrors = jsonDoc.validate(textDoc, schema);
-			assert.strictEqual(semanticErrors!.length, 0);
-		}
-	});
-
-	test('unevaluatedProperties', function () {
-
-		let schema: JSONSchema = {
-			properties: {
-				prop1: {
-					type: 'number'
-				}
-			},
-			unevaluatedProperties: false
-		};
-		{
-			const { textDoc, jsonDoc } = toDocument('{"prop1": 42}');
-			const semanticErrors = jsonDoc.validate(textDoc, schema);
-			assert.strictEqual(semanticErrors!.length, 0);
-		}
-		{
-			const { textDoc, jsonDoc } = toDocument('{"prop1": 42, "prop2": true}');
-			const semanticErrors = jsonDoc.validate(textDoc, schema);
-			assert.strictEqual(semanticErrors!.length, 1);
-		}
-		schema = {
-			properties: {
-				prop1: {
-					type: 'number'
-				}
-			},
-			unevaluatedProperties: {
-				type: 'number'
-			}
-		};
-		{
-			const { textDoc, jsonDoc } = toDocument('{"prop1": true, "prop2": true}');
-
-			const semanticErrors = jsonDoc.validate(textDoc, schema);
-			assert.strictEqual(semanticErrors!.length, 2);
-		}
-		schema = {
-			allOf: [
-				{
-					properties: {
-						prop1: {
-							type: 'number'
-						}
-					},
-				},
-				{
-					properties: {
-						prop2: {
-							type: 'number'
-						}
-					},
-				},
-			],
-			unevaluatedProperties: false
-		};
-		{
-			const { textDoc, jsonDoc } = toDocument('{"prop1": 23, "prop2": 42}');
-
-			const semanticErrors = jsonDoc.validate(textDoc, schema);
-			assert.strictEqual(semanticErrors!.length, 0);
-		}
-		{
-			const { textDoc, jsonDoc } = toDocument('{"prop3": true}');
-
-			const semanticErrors = jsonDoc.validate(textDoc, schema);
-			assert.strictEqual(semanticErrors!.length, 1);
-		}
-		schema = {
-			anyOf: [
-				{
-					properties: {
-						prop1: {
-							type: 'number'
-						}
-					},
-					patternProperties: {
-						['^x']: {
-							type: 'boolean'
-						}
-					}
-				},
-				{
-					properties: {
-						prop2: {
-							type: 'number'
-						}
-					},
-				},
-			],
-			unevaluatedProperties: false
-		};
-		{
-			const { textDoc, jsonDoc } = toDocument('{"prop1": 12, "prop2": 23, "x": true, "y": 23}');
-
-			const semanticErrors = jsonDoc.validate(textDoc, schema);
-			assert.strictEqual(semanticErrors!.length, 1);
-		}
-		schema = {
-			oneOf: [
-				{
-					properties: {
-						prop1: {
-							type: 'number'
-						}
-					},
-					additionalProperties: {
-						type: 'boolean'
-					}
-				},
-				{
-					properties: {
-						prop2: {
-							type: 'number'
-						}
-					},
-					required: ['prop2']
-				},
-			],
-			unevaluatedProperties: false
-		};
-		{
-			const { textDoc, jsonDoc } = toDocument('{"prop1": 12, "prop3": true }');
-
-			const semanticErrors = jsonDoc.validate(textDoc, schema);
-			assert.strictEqual(semanticErrors!.length, 0);
-		}
-		schema = {
-			"title": "Vehicle",
-			"type": "object",
-			"oneOf": [
-				{
-					"title": "Car",
-					"required": ["wheels", "headlights"],
-					"properties": {
-						"wheels": {},
-						"headlights": {}
-					}
-				},
-				{
-					"title": "Boat",
-					"required": ["pontoons"],
-					"properties": {
-						"pontoons": {}
-					}
-				},
-				{
-					"title": "Plane",
-					"required": ["wings"],
-					"properties": {
-						"wings": {}
-					}
-				}
-			],
-			"unevaluatedProperties": false
-		};
-		{
-			const { textDoc, jsonDoc } = toDocument('{"pontoons": 1}');
-
-			const semanticErrors = jsonDoc.validate(textDoc, schema);
-			assert.strictEqual(semanticErrors!.length, 0);
-		}
-		{
-			const { textDoc, jsonDoc } = toDocument('{"pontoons": 1, "wheels" 2}');
-
-			const semanticErrors = jsonDoc.validate(textDoc, schema);
-			assert.strictEqual(semanticErrors!.length, 1);
-		}
-		schema = {
-			if: {
-				properties: {
-					prop1: {
-						type: 'number'
-					}
-				},
-			},
-			then: {
-				required: ['prop2'],
-				properties: {
-					prop2: {
-						type: 'boolean'
-					}
-				},
-			},
-			else: {
-				required: ['prop3'],
-				properties: {
-					prop3: {
-						type: 'boolean'
-					}
-				},
-			},
-			unevaluatedProperties: false
-		};
-		{
-			const { textDoc, jsonDoc } = toDocument('{"prop1": 12, "prop2": true }');
 
 			const semanticErrors = jsonDoc.validate(textDoc, schema);
 			assert.strictEqual(semanticErrors!.length, 0);
@@ -1820,59 +1466,8 @@
 		}
 	});
 
-	test('minContains / maxContains', function () {
-
-		let schema: JSONSchema = {
-			type: 'array',
-			contains: { type: "string" },
-			"minContains": 1,
-			"maxContains": 3
-		};
-		{
-			const { textDoc, jsonDoc } = toDocument('["1", 2, 3]');
-			const semanticErrors = jsonDoc.validate(textDoc, schema);
-			assert.strictEqual(semanticErrors!.length, 0);
-		}
-		{
-			const { textDoc, jsonDoc } = toDocument('[1, 2, 3]');
-			const semanticErrors = jsonDoc.validate(textDoc, schema);
-			assert.strictEqual(semanticErrors!.length, 1);
-		}
-		{
-			const { textDoc, jsonDoc } = toDocument('["1", "2", "3", 4]');
-			const semanticErrors = jsonDoc.validate(textDoc, schema);
-			assert.strictEqual(semanticErrors!.length, 0);
-		}
-		{
-			const { textDoc, jsonDoc } = toDocument('["1", "2", "3", "4"]');
-			const semanticErrors = jsonDoc.validate(textDoc, schema);
-			assert.strictEqual(semanticErrors!.length, 1);
-		}
-		schema = {
-			type: 'array',
-			contains: { type: "string" },
-			"minContains": 0,
-			"maxContains": 1
-		};
-		{
-			const { textDoc, jsonDoc } = toDocument('[ 1 ]');
-			const semanticErrors = jsonDoc.validate(textDoc, schema);
-			assert.strictEqual(semanticErrors!.length, 0);
-		}
-		{
-			const { textDoc, jsonDoc } = toDocument('[ 1, "1" ]');
-			const semanticErrors = jsonDoc.validate(textDoc, schema);
-			assert.strictEqual(semanticErrors!.length, 0);
-		}
-		{
-			const { textDoc, jsonDoc } = toDocument('[ 1, "1", "2" ]');
-			const semanticErrors = jsonDoc.validate(textDoc, schema);
-			assert.strictEqual(semanticErrors!.length, 1);
-		}
-	});
-
-	test('items as array / prefixItems', function () {
-		let schema: JSONSchema = {
+	test('items as array', function () {
+		const schema: JSONSchema = {
 			type: 'array',
 			items: [
 				{
@@ -1903,32 +1498,6 @@
 
 			const semanticErrors = jsonDoc.validate(textDoc, schema);
 			assert.strictEqual(semanticErrors!.length, 0);
-		}
-		schema = {
-			type: 'array',
-			prefixItems: [
-				{
-					type: 'integer'
-				},
-				{
-					type: 'boolean'
-				}
-			],
-			items: {
-				type: 'string'
-			}
-		};
-		{
-			const { textDoc, jsonDoc } = toDocument('[1, true, "string", "another"]');
-
-			const semanticErrors = jsonDoc.validate(textDoc, schema);
-			assert.strictEqual(semanticErrors!.length, 0);
-		}
-		{
-			const { textDoc, jsonDoc } = toDocument('[1, true, "string", "another", 1]');
-
-			const semanticErrors = jsonDoc.validate(textDoc, schema);
-			assert.strictEqual(semanticErrors!.length, 1);
 		}
 	});
 
@@ -1997,124 +1566,6 @@
 		}
 	});
 
-
-	test('unevaluatedItems', function () {
-		let schema: JSONSchema = {
-			type: 'array',
-			items: [
-				{
-					type: 'integer'
-				},
-				{
-					type: 'boolean'
-				}
-			],
-			unevaluatedItems: false
-		};
-		{
-			const { textDoc, jsonDoc } = toDocument('[1, true]');
-
-			const semanticErrors = jsonDoc.validate(textDoc, schema);
-			assert.strictEqual(semanticErrors!.length, 0);
-		}
-		{
-			const { textDoc, jsonDoc } = toDocument('[1, true, "string", 42]');
-
-			const semanticErrors = jsonDoc.validate(textDoc, schema);
-			assert.strictEqual(semanticErrors!.length, 2);
-		}
-		schema = {
-			anyOf: [
-				{
-					type: 'array',
-					items: [
-						{
-							type: 'integer'
-						},
-						{
-							type: 'integer'
-						}
-					],
-				},
-				{
-					type: 'array',
-					items: [
-						{
-							type: 'integer'
-						},
-						{
-							type: 'boolean'
-						},
-						{
-							type: 'boolean'
-						}
-					],
-				},
-			],
-			unevaluatedItems: false
-		};
-		{
-			const { textDoc, jsonDoc } = toDocument('[1, 1]');
-
-			const semanticErrors = jsonDoc.validate(textDoc, schema);
-			assert.strictEqual(semanticErrors!.length, 0);
-		}
-		{
-			const { textDoc, jsonDoc } = toDocument('[1, true, true]');
-
-			const semanticErrors = jsonDoc.validate(textDoc, schema);
-			assert.strictEqual(semanticErrors!.length, 0);
-		}
-		{
-			const { textDoc, jsonDoc } = toDocument('[1, true, true, true, "Hello"]');
-
-			const semanticErrors = jsonDoc.validate(textDoc, schema);
-			assert.strictEqual(semanticErrors!.length, 2);
-		}
-		schema = {
-			"type": "array",
-			"prefixItems": [{ "type": "string" }, { "type": "string" }],
-			"contains": { "type": "string", "minLength": 3 },
-			"unevaluatedItems": false
-		};
-		{
-			const { textDoc, jsonDoc } = toDocument('["Hello", "Hello", "1"]');
-
-			const semanticErrors = jsonDoc.validate(textDoc, schema);
-			assert.strictEqual(semanticErrors!.length, 1);
-		}
-		{
-			const { textDoc, jsonDoc } = toDocument('["Hello", "Hello", "Hello"]');
-
-			const semanticErrors = jsonDoc.validate(textDoc, schema);
-			assert.strictEqual(semanticErrors!.length, 0);
-		}
-		{
-			const { textDoc, jsonDoc } = toDocument('["Hello", "Hello", "1", "Hello"]');
-
-			const semanticErrors = jsonDoc.validate(textDoc, schema);
-			assert.strictEqual(semanticErrors!.length, 1);
-		}
-		schema = {
-			"type": "array",
-			"items": [{ "type": "string" }, { "type": "string" }],
-			"contains": { "type": "string", "minLength": 3 },
-			"unevaluatedItems": false
-		};
-		{
-			const { textDoc, jsonDoc } = toDocument('["Hello", "Hello", "1"]');
-
-			const semanticErrors = jsonDoc.validate(textDoc, schema);
-			assert.strictEqual(semanticErrors!.length, 1);
-		}
-		{
-			const { textDoc, jsonDoc } = toDocument('["Hello", "Hello", "Hello"]');
-
-			const semanticErrors = jsonDoc.validate(textDoc, schema);
-			assert.strictEqual(semanticErrors!.length, 1);
-		}
-	});
-
 	test('multipleOf', function () {
 		const schema: JSONSchema = {
 			type: 'array',
@@ -2172,8 +1623,8 @@
 		}
 	});
 
-	test('dependencies with array / dependentRequired', function () {
-		let schema: JSONSchema = {
+	test('dependencies with array', function () {
+		const schema: JSONSchema = {
 			type: 'object',
 			properties: {
 				a: {
@@ -2202,50 +1653,10 @@
 			const semanticErrors = jsonDoc.validate(textDoc, schema);
 			assert.strictEqual(semanticErrors!.length, 1);
 		}
-		schema = {
-			"type": "object",
-
-			"properties": {
-				"name": { "type": "string" },
-				"credit_card": { "type": "number" },
-				"billing_address": { "type": "string" }
-			},
-
-			"required": ["name"],
-
-			"dependentRequired": {
-				"credit_card": ["billing_address"]
-			}
-		};
-		{
-			const { textDoc, jsonDoc } = toDocument(`{
-				"name": "John Doe",
-				"credit_card": 5555555555555555,
-				"billing_address": "555 Debtor's Lane"
-			  }`);
-			const semanticErrors = jsonDoc.validate(textDoc, schema);
-			assert.strictEqual(semanticErrors!.length, 0);
-		}
-		{
-			const { textDoc, jsonDoc } = toDocument(`{
-				"name": "John Doe",
-				"credit_card": 5555555555555555
-			  }`);
-			const semanticErrors = jsonDoc.validate(textDoc, schema);
-			assert.strictEqual(semanticErrors!.length, 1);
-		}
-		{
-			const { textDoc, jsonDoc } = toDocument(`{
-				"name": "John Doe",
-				"billing_address": "555 Debtor's Lane"
-			  }`);
-			const semanticErrors = jsonDoc.validate(textDoc, schema);
-			assert.strictEqual(semanticErrors!.length, 0);
-		}
-	});
-
-	test('dependencies with schema / dependentSchemas', function () {
-		let schema: JSONSchema = {
+	});
+
+	test('dependencies with schema', function () {
+		const schema: JSONSchema = {
 			type: 'object',
 			properties: {
 				a: {
@@ -2282,50 +1693,6 @@
 			const semanticErrors = jsonDoc.validate(textDoc, schema);
 			assert.strictEqual(semanticErrors!.length, 1);
 		}
-		schema = {
-			"type": "object",
-
-			"properties": {
-				"name": { "type": "string" },
-				"credit_card": { "type": "number" }
-			},
-
-			"required": ["name"],
-
-			"dependentSchemas": {
-				"credit_card": {
-					"properties": {
-						"billing_address": { "type": "string" }
-					},
-					"required": ["billing_address"]
-				}
-			}
-		};
-		{
-			const { textDoc, jsonDoc } = toDocument(`{
-				"name": "John Doe",
-				"credit_card": 5555555555555555,
-				"billing_address": "555 Debtor's Lane"
-			  }`);
-			const semanticErrors = jsonDoc.validate(textDoc, schema);
-			assert.strictEqual(semanticErrors!.length, 0);
-		}
-		{
-			const { textDoc, jsonDoc } = toDocument(`{
-				"name": "John Doe",
-				"credit_card": 5555555555555555
-			  }`);
-			const semanticErrors = jsonDoc.validate(textDoc, schema);
-			assert.strictEqual(semanticErrors!.length, 1);
-		}
-		{
-			const { textDoc, jsonDoc } = toDocument(`{
-				"name": "John Doe",
-				"billing_address": "555 Debtor's Lane"
-			  }`);
-			const semanticErrors = jsonDoc.validate(textDoc, schema);
-			assert.strictEqual(semanticErrors!.length, 0);
-		}
 	});
 
 	test('type as array', function () {
@@ -2355,7 +1722,7 @@
 		}
 	});
 
-	test('deprecated message', function () {
+	test('deprecated', function () {
 
 		let schema: JSONSchema = {
 			type: 'object',
@@ -2385,144 +1752,6 @@
 			assert.strictEqual(semanticErrors!.length, 1);
 		}
 
-<<<<<<< HEAD
-=======
-		assert.strictEqual(semanticErrors!.length, 2);
-	});
-
-	
-	test('deprecated', function () {
-
-		const { textDoc, jsonDoc } = toDocument('{"prop": 42}');
-
-		const schema: JSONSchema = {
-			type: 'object',
-			properties: {
-				'prop': {
-					deprecated: true
-				}
-			}
-		};
-
-		const semanticErrors = jsonDoc.validate(textDoc, schema);
-
-		assert.strictEqual(semanticErrors!.length, 2);
-	});
-
-		
-	test('deprecated does not fail schema validation', function () {
-		{
-			const { textDoc, jsonDoc } = toDocument('{"prop": 42}');
-
-			const schema: JSONSchema = {
-				type: 'object',
-				properties: {
-					'prop': {
-						not: {
-							type: "number",
-							deprecated: true
-						}
-					}
-				}
-			};
-
-			const semanticErrors = jsonDoc.validate(textDoc, schema);
-
-			assert.strictEqual(semanticErrors!.length, 1);
-			assert.strictEqual(semanticErrors![0].severity, DiagnosticSeverity.Warning);
-		}
-		{
-			const { textDoc, jsonDoc } = toDocument('{"prop": "string"}');
-
-			const schema: JSONSchema = {
-				oneOf: [
-					{
-						type: "string",
-						deprecated: true
-					},
-					{
-						type: "string"
-					}
-				]
-			};
-
-			const semanticErrors = jsonDoc.validate(textDoc, schema);
-
-			assert.strictEqual(semanticErrors!.length, 1);
-			assert.strictEqual(semanticErrors![0].severity, DiagnosticSeverity.Warning);
-		}
-		{
-			const { textDoc, jsonDoc } = toDocument('[1]');
-
-			const schema: JSONSchema = {
-				type: "array",
-				contains: {
-					type: "number",
-					deprecated: true
-				}
-			};
-
-			const semanticErrors = jsonDoc.validate(textDoc, schema);
-
-			assert.strictEqual(semanticErrors!.length, 0);
-		}
-	});
-
-	test('deprecated does work on nested properties', function () {
-
-		const { textDoc, jsonDoc } = toDocument('{"prop": {"propDeprecated": "replaceMe"}}');
-
-		const schema: JSONSchema = {
-			type: 'object',
-			properties: {
-				'prop': {
-					type: "object",
-					properties: {
-						propDeprecated: {
-							deprecated: true
-						}
-					}
-				}
-			}
-		};
-
-		const semanticErrors = jsonDoc.validate(textDoc, schema);
-
-		assert.strictEqual(semanticErrors!.length, 2);
-	});
-
-	test('deprecated does work on value only', function () {
-		const schema: JSONSchema = {
-			type: 'object',
-			properties: {
-				'prop': {
-					anyOf: [
-						{
-							type: "string"
-						},
-						{
-							type: "number",
-							deprecated: true
-						}
-					]
-				}
-			}
-		};
-		{
-			const { textDoc, jsonDoc } = toDocument('{"prop": -42}');
-
-			const semanticErrors = jsonDoc.validate(textDoc, schema);
-
-			assert.strictEqual(semanticErrors!.length, 1);
-		}
-		{
-			const { textDoc, jsonDoc } = toDocument('{"prop": "not deprecated"}');
-
-			const semanticErrors = jsonDoc.validate(textDoc, schema);
-
-			assert.strictEqual(semanticErrors!.length, 0);
-		}
->>>>>>> 0ca532e8
 	});
 
 	test('Strings with spaces', function () {
@@ -2725,24 +1954,17 @@
 		assert.strictEqual(semanticErrors![0].message, 'Value is not accepted. Valid values: "a", "b", "c", "d".');
 	});
 
-	test('validate DocumentLanguageSettings: trailingCommas', async function () {
+	test('validate API', async function () {
 		const { textDoc, jsonDoc } = toDocument('{ "pages": [  "pages/index", "pages/log", ] }');
 
 		const ls = getLanguageService({});
 		let res = await ls.doValidation(textDoc, jsonDoc);
 		assert.strictEqual(res.length, 1);
 		assert.strictEqual(res[0].message, 'Trailing comma');
-		assert.strictEqual(res[0].severity, DiagnosticSeverity.Error);
-
-		res = await ls.doValidation(textDoc, jsonDoc, {});
+
+		res = await ls.doValidation(textDoc, jsonDoc, { trailingCommas: 'error' });
 		assert.strictEqual(res.length, 1);
 		assert.strictEqual(res[0].message, 'Trailing comma');
-		assert.strictEqual(res[0].severity, DiagnosticSeverity.Error);
-
-		res = await ls.doValidation(textDoc, jsonDoc, { trailingCommas: 'warning' });
-		assert.strictEqual(res.length, 1);
-		assert.strictEqual(res[0].message, 'Trailing comma');
-		assert.strictEqual(res[0].severity, DiagnosticSeverity.Warning);
 
 		res = await ls.doValidation(textDoc, jsonDoc, { trailingCommas: 'ignore' });
 		assert.strictEqual(res.length, 0);
@@ -2753,30 +1975,5 @@
 		assert.strictEqual(res[0].message, 'Missing property "foo".');
 	});
 
-	test('validate DocumentLanguageSettings: comments', async function () {
-		const { textDoc, jsonDoc } = toDocument('{ "count": 1 /* change */ }');
-
-		const ls = getLanguageService({});
-		ls.configure({ allowComments: false });
-		let res = await ls.doValidation(textDoc, jsonDoc);
-		assert.strictEqual(res.length, 1);
-		assert.strictEqual(res[0].message, 'Comments are not permitted in JSON.');
-		assert.strictEqual(res[0].severity, DiagnosticSeverity.Error);
-
-		res = await ls.doValidation(textDoc, jsonDoc, {});
-		assert.strictEqual(res.length, 1);
-		assert.strictEqual(res[0].message, 'Comments are not permitted in JSON.');
-		assert.strictEqual(res[0].severity, DiagnosticSeverity.Error);
-
-		res = await ls.doValidation(textDoc, jsonDoc, { comments: 'ignore' });
-		assert.strictEqual(res.length, 0);
-
-		res = await ls.doValidation(textDoc, jsonDoc, { comments: 'warning' });
-		assert.strictEqual(res.length, 1);
-		assert.strictEqual(res[0].message, 'Comments are not permitted in JSON.');
-		assert.strictEqual(res[0].severity, DiagnosticSeverity.Warning);
-
-	});
-
 
 });