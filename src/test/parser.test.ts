/*---------------------------------------------------------------------------------------------
 *  Copyright (c) Microsoft Corporation. All rights reserved.
 *  Licensed under the MIT License. See License.txt in the project root for license information.
 *--------------------------------------------------------------------------------------------*/

import * as assert from 'assert';
import { getNodePath, getNodeValue, JSONDocument } from '../parser/jsonParser';
import { TextDocument, Range, ErrorCode, ASTNode, ObjectASTNode, getLanguageService, JSONSchema } from '../jsonLanguageService';
import { DiagnosticSeverity } from 'vscode-languageserver-types';

suite('JSON Parser', () => {

	function isValid(json: string): void {
		const { jsonDoc } = toDocument(json);
		assert.equal(jsonDoc.syntaxErrors.length, 0);
	}

	function isInvalid(json: string, ...expectedErrors: ErrorCode[]): void {
		const { jsonDoc } = toDocument(json);
		if (expectedErrors.length === 0) {
			assert.ok(jsonDoc.syntaxErrors.length > 0, json);
		} else {
			assert.deepEqual(jsonDoc.syntaxErrors.map(e => e.code), expectedErrors, json);
		}
		// these should be caught by the parser, not the last-ditch guard
		assert.notEqual(jsonDoc.syntaxErrors[0].message, 'Invalid JSON', json);
	}

	function toDocument(text: string): { textDoc: TextDocument, jsonDoc: JSONDocument } {
		const textDoc = TextDocument.create('foo://bar/file.json', 'json', 0, text);

		const ls = getLanguageService({});
		const jsonDoc = ls.parseJSONDocument(textDoc) as JSONDocument;
		return { textDoc, jsonDoc };
	}

	function toRange(text: string, offset: number, length: number) {
		const textDoc = TextDocument.create('foo://bar/file.json', 'json', 0, text);
		return Range.create(textDoc.positionAt(offset), textDoc.positionAt(offset + length));
	}

	function validate(text: string, schema: JSONSchema) {
		const { textDoc, jsonDoc } = toDocument(text);
		return jsonDoc.validate(textDoc, schema);
	}

	function assertObject(node: ASTNode, expectedProperties: string[]) {
		assert.equal(node.type, 'object');
		assert.equal((<ObjectASTNode>node).properties.length, expectedProperties.length);
		const keyList = (<ObjectASTNode>node).properties.map(p => p.keyNode.value);
		assert.deepEqual(keyList, expectedProperties);
	}

	test('Invalid body', function () {
		const { jsonDoc } = toDocument('*');
		assert.equal(jsonDoc.syntaxErrors.length, 1);

		isInvalid('{}[]');
	});

	test('Trailing Whitespace', function () {
		isValid('{}\n\n');
	});

	test('No content', function () {
		isValid('');
		isValid('   ');
		isValid('\n\n');
		isValid('/*hello*/  ');
	});

	test('Objects', function () {
		isValid('{}');
		isValid('{"key": "value"}');
		isValid('{"key1": true, "key2": 3, "key3": [null], "key4": { "nested": {}}}');
		isValid('{"constructor": true }');

		isInvalid('{');
		isInvalid('{3:3}');
		isInvalid('{\'key\': 3}');
		isInvalid('{"key" 3}', ErrorCode.ColonExpected);
		isInvalid('{"key":3 "key2": 4}', ErrorCode.CommaExpected);
		isInvalid('{"key":42, }', ErrorCode.TrailingComma);
		isInvalid('{"key:42', ErrorCode.UnexpectedEndOfString, ErrorCode.ColonExpected);
	});

	test('Arrays', function () {
		isValid('[]');
		isValid('[1, 2]');
		isValid('[1, "string", false, {}, [null]]');

		isInvalid('[');
		isInvalid('[,]', ErrorCode.ValueExpected);
		isInvalid('[1 2]', ErrorCode.CommaExpected);
		isInvalid('[true false]', ErrorCode.CommaExpected);
		isInvalid('[1, ]', ErrorCode.TrailingComma);
		isInvalid('[[]', ErrorCode.CommaOrCloseBacketExpected);
		isInvalid('["something"');
		isInvalid('[magic]');
	});

	test('Strings', function () {
		isValid('["string"]');
		isValid('["\\"\\\\\\/\\b\\f\\n\\r\\t\\u1234\\u12AB"]');
		isValid('["\\\\"]');

		isInvalid('["');
		isInvalid('["]');
		isInvalid('["\\z"]');
		isInvalid('["\\u"]');
		isInvalid('["\\u123"]');
		isInvalid('["\\u123Z"]');
		isInvalid('[\'string\']');
		isInvalid('"\tabc"', ErrorCode.InvalidCharacter);
	});

	test('Numbers', function () {
		isValid('[0, -1, 186.1, 0.123, -1.583e+4, 1.583E-4, 5e8]');

		isInvalid('[+1]');
		isInvalid('[01]');
		isInvalid('[1.]');
		isInvalid('[1.1+3]');
		isInvalid('[1.4e]');
		isInvalid('[-A]');
	});

	test('Comments', function () {
		isValid('/*d*/ { } /*e*/');
		isInvalid('/*d { }');
	});

	test('Simple AST', function () {
		{
			const { jsonDoc } = toDocument('{}');

			assert.strictEqual(jsonDoc.syntaxErrors.length, 0);

			const node = jsonDoc.getNodeFromOffset(1)!;

			assert.equal(node.type, 'object');
			assert.deepEqual(getNodePath(node), []);

			assert.strictEqual(jsonDoc.getNodeFromOffset(2), undefined);
		}
		{
			const { jsonDoc } = toDocument('[null]');
			assert.strictEqual(jsonDoc.syntaxErrors.length, 0);

			const node = jsonDoc.getNodeFromOffset(2)!;

			assert.equal(node.type, 'null');
			assert.deepEqual(getNodePath(node), [0]);
		}
		{
			const { jsonDoc } = toDocument('{"a":true}');
			assert.strictEqual(jsonDoc.syntaxErrors.length, 0);

			let node = jsonDoc.getNodeFromOffset(3);

			assert.equal(node!.type, 'string');
			assert.deepEqual(getNodePath(node!), ['a']);

			node = jsonDoc.getNodeFromOffset(4);

			assert.equal(node!.type, 'property');

			node = jsonDoc.getNodeFromOffset(0);

			assert.equal(node!.type, 'object');

			node = jsonDoc.getNodeFromOffset(10);

			assert.equal(node, undefined);

			node = jsonDoc.getNodeFromOffset(5);

			assert.equal(node!.type, 'boolean');
			assert.deepEqual(getNodePath(node!), ['a']);
		}
	});

	test('Nested AST', function () {

		const content = '{\n\t"key" : {\n\t"key2": 42\n\t}\n}';
		const { jsonDoc } = toDocument(content);

		assert.strictEqual(jsonDoc.syntaxErrors.length, 0);

		let node = jsonDoc.getNodeFromOffset(content.indexOf('key2') + 2);
		let location = getNodePath(node!);

		assert.deepEqual(location, ['key', 'key2']);

		node = jsonDoc.getNodeFromOffset(content.indexOf('42') + 1);
		location = getNodePath(node!);

		assert.deepEqual(location, ['key', 'key2']);
	});

	test('Nested AST in Array', function () {

		const { jsonDoc } = toDocument('{"key":[{"key2":42}]}');

		assert.strictEqual(jsonDoc.syntaxErrors.length, 0);

		const node = jsonDoc.getNodeFromOffset(17);
		const location = getNodePath(node!);

		assert.deepEqual(location, ['key', 0, 'key2']);

	});

	test('Multiline', function () {
		{
			const content = '{\n\t\n}';
			const { jsonDoc } = toDocument(content);

			assert.strictEqual(jsonDoc.syntaxErrors.length, 0);

			const node = jsonDoc.getNodeFromOffset(content.indexOf('\t') + 1);

			assert.notEqual(node, null);
		}
		{
			const content = '{\n"first":true\n\n}';
			const { jsonDoc } = toDocument(content);

			let node = jsonDoc.getNodeFromOffset(content.length - 2);
			assert.equal(node!.type, 'object');

			node = jsonDoc.getNodeFromOffset(content.length - 4);
			assert.equal(node!.type, 'boolean');
		}
	});

	test('Expand errors to entire tokens', function () {

		const content = '{\n"key":32,\nerror\n}';
		const { jsonDoc } = toDocument(content);
		assert.equal(jsonDoc.syntaxErrors.length, 2);
		assert.deepEqual(jsonDoc.syntaxErrors[0].range, toRange(content, content.indexOf('error'), 5));
	});

	test('Errors at the end of the file', function () {

		const content = '{\n"key":32\n ';
		const { jsonDoc } = toDocument(content);
		assert.equal(jsonDoc.syntaxErrors.length, 1);
		assert.deepEqual(jsonDoc.syntaxErrors[0].range, toRange(content, 9, 1));
	});

	test('Getting keys out of an object', function () {

		const content = '{\n"key":32,\n\n"key2":45}';
		const { jsonDoc } = toDocument(content);
		assert.equal(jsonDoc.syntaxErrors.length, 0);
		const node = jsonDoc.getNodeFromOffset(content.indexOf('32,\n') + 4);
		assertObject(node!, ['key', 'key2']);
	});

	test('Missing colon', function () {

		const content = '{\n"key":32,\n"key2"\n"key3": 4 }';
		const { jsonDoc } = toDocument(content);
		assert.equal(jsonDoc.syntaxErrors.length, 1);
		assert.equal(jsonDoc.syntaxErrors[0].code, ErrorCode.ColonExpected);

		const root = jsonDoc.root;
		assertObject(root!, ['key', 'key2', 'key3']);
	});

	test('Missing comma', function () {

		const content = '{\n"key":32,\n"key2": 1 \n"key3": 4 }';
		const { jsonDoc } = toDocument(content);
		assert.equal(jsonDoc.syntaxErrors.length, 1);
		assert.equal(jsonDoc.syntaxErrors[0].code, ErrorCode.CommaExpected);
		assertObject(jsonDoc.root!, ['key', 'key2', 'key3']);
	});

	test('Validate types', function () {

		const str = '{"number": 3.4, "integer": 42, "string": "some string", "boolean":true, "null":null, "object":{}, "array":[1, 2]}';
		const { textDoc, jsonDoc } = toDocument(str);

		assert.strictEqual(jsonDoc.syntaxErrors.length, 0);

		let semanticErrors = jsonDoc.validate(textDoc, {
			type: 'object'
		});

		assert.strictEqual(semanticErrors!.length, 0);

		semanticErrors = jsonDoc.validate(textDoc, {
			type: 'array'
		});

		assert.strictEqual(semanticErrors!.length, 1);

		semanticErrors = jsonDoc.validate(textDoc, {
			type: 'object',
			properties: {
				"number": {
					type: 'number'
				},
				"integer": {
					type: 'integer'
				},
				"string": {
					type: 'string'
				},
				"boolean": {
					type: 'boolean'
				},
				"null": {
					type: 'null'
				},
				"object": {
					type: 'object'
				},
				"array": {
					type: 'array'
				}
			}
		});

		assert.strictEqual(semanticErrors!.length, 0);

		semanticErrors = jsonDoc.validate(textDoc, {
			type: 'object',
			properties: {
				"number": {
					type: 'array'
				},
				"integer": {
					type: 'string'
				},
				"string": {
					type: 'object'
				},
				"boolean": {
					type: 'null'
				},
				"null": {
					type: 'integer'
				},
				"object": {
					type: 'boolean'
				},
				"array": {
					type: 'number'
				}
			}
		});

		assert.strictEqual(semanticErrors!.length, 7);

		semanticErrors = jsonDoc.validate(textDoc, {
			type: 'object',
			properties: {
				"number": {
					type: 'integer'
				},
			}
		});

		assert.strictEqual(semanticErrors!.length, 1);

		semanticErrors = jsonDoc.validate(textDoc, {
			type: 'object',
			properties: {
				"integer": {
					type: 'number'
				},
			}
		});

		assert.strictEqual(semanticErrors!.length, 0);

		semanticErrors = jsonDoc.validate(textDoc, {
			type: 'object',
			properties: {
				"array": {
					type: 'array',
					items: {
						type: 'integer'
					}
				},
			}
		});

		assert.strictEqual(semanticErrors!.length, 0);

		semanticErrors = jsonDoc.validate(textDoc, {
			type: 'object',
			properties: {
				"array": {
					type: 'array',
					items: {
						type: 'string'
					}
				},
			}
		});

		assert.strictEqual(semanticErrors!.length, 2);

		semanticErrors = jsonDoc.validate(textDoc, {
			type: 'object',
			properties: {
				"array": false,
			}
		});

		assert.strictEqual(semanticErrors!.length, 1);

		semanticErrors = jsonDoc.validate(textDoc, {
			type: 'object',
			properties: {
				"array": true,
			}
		});

		assert.strictEqual(semanticErrors!.length, 0);
	});

	test('Required properties', function () {
		const str = '{"integer": 42, "string": "some string", "boolean":true}';
		const { textDoc, jsonDoc } = toDocument(str);
		assert.strictEqual(jsonDoc.syntaxErrors.length, 0);

		let semanticErrors = jsonDoc.validate(textDoc, {
			type: 'object',
			required: ['string']
		});

		assert.strictEqual(semanticErrors!.length, 0);

		semanticErrors = jsonDoc.validate(textDoc, {
			type: 'object',
			required: ['notpresent']
		});

		assert.strictEqual(semanticErrors!.length, 1);
	});

	test('Arrays', function () {

		const str = '[1, 2, 3]';
		const { textDoc, jsonDoc } = toDocument(str);

		assert.strictEqual(jsonDoc.syntaxErrors.length, 0);

		let semanticErrors = jsonDoc.validate(textDoc, {
			type: 'array',
			items: {
				type: 'number'
			},
			minItems: 1,
			maxItems: 5
		});

		assert.strictEqual(semanticErrors!.length, 0);

		semanticErrors = jsonDoc.validate(textDoc, {
			type: 'array',
			items: {
				type: 'number'
			},
			minItems: 10
		});

		assert.strictEqual(semanticErrors!.length, 1);

		semanticErrors = jsonDoc.validate(textDoc, {
			type: 'array',
			items: {
				type: 'number'
			},
			maxItems: 2
		});

		assert.strictEqual(semanticErrors!.length, 1);

	});

	test('Strings', function () {

		const str = '{"one":"test"}';
		const { textDoc, jsonDoc } = toDocument(str);
		assert.strictEqual(jsonDoc.syntaxErrors.length, 0);

		let semanticErrors = jsonDoc.validate(textDoc, {
			type: 'object',
			properties: {
				"one": {
					type: 'string',
					minLength: 1,
					maxLength: 10
				}
			}
		});

		assert.strictEqual(semanticErrors!.length, 0);

		semanticErrors = jsonDoc.validate(textDoc, {
			type: 'object',
			properties: {
				"one": {
					type: 'string',
					minLength: 10,
				}
			}
		});

		assert.strictEqual(semanticErrors!.length, 1);

		semanticErrors = jsonDoc.validate(textDoc, {
			type: 'object',
			properties: {
				"one": {
					type: 'string',
					maxLength: 3,
				}
			}
		});

		assert.strictEqual(semanticErrors!.length, 1);

		semanticErrors = jsonDoc.validate(textDoc, {
			type: 'object',
			properties: {
				"one": {
					type: 'string',
					pattern: '^test$'
				}
			}
		});

		assert.strictEqual(semanticErrors!.length, 0);

		semanticErrors = jsonDoc.validate(textDoc, {
			type: 'object',
			properties: {
				"one": {
					type: 'string',
					pattern: 'fail'
				}
			}
		});

		assert.strictEqual(semanticErrors!.length, 1);

		semanticErrors = jsonDoc.validate(textDoc, {
			type: 'object',
			properties: {
				"one": {
					type: 'string',
					pattern: '(?i)^TEST$'
				}
			}
		});

		assert.strictEqual(semanticErrors!.length, 0);

		semanticErrors = jsonDoc.validate(textDoc, {
			type: 'object',
			properties: {
				"one": {
					type: 'string',
					pattern: '(?i)^Fail$'
				}
			}
		});

		assert.strictEqual(semanticErrors!.length, 1);

		// Patterns may include Unicode character classes.
		semanticErrors = jsonDoc.validate(textDoc, {
			type: 'object',
			properties: {
				"one": {
					type: 'string',
					pattern: '^[\\p{Letter}]+$',
				}
			}
		});

		assert.strictEqual(semanticErrors!.length, 0);

		semanticErrors = jsonDoc.validate(textDoc, {
			type: 'object',
			properties: {
				"one": {
					type: 'string',
					pattern: '(?i)^[\\p{Letter}]+$',
				}
			}
		});

		assert.strictEqual(semanticErrors!.length, 0);

		semanticErrors = jsonDoc.validate(textDoc, {
			type: 'object',
			properties: {
				"one": {
					type: 'string',
					pattern: '(^\\d+(\\-\\d+)?$)|(.+)',
				}
			}
		});

		assert.strictEqual(semanticErrors!.length, 0);


		const schemaWithURI = {
			type: 'object',
			properties: {
				"one": {
					type: 'string',
					format: 'uri'
				}
			}
		};

		semanticErrors = jsonDoc.validate(textDoc, schemaWithURI);
		assert.strictEqual(semanticErrors!.length, 1);
		assert.strictEqual(semanticErrors![0].message, 'String is not a URI: URI with a scheme is expected.');

		semanticErrors = validate('{"one":"http://foo/bar"}', schemaWithURI);
		assert.strictEqual(semanticErrors!.length, 0);

		semanticErrors = validate('{"one":""}', schemaWithURI);
		assert.strictEqual(semanticErrors!.length, 1);
		assert.strictEqual(semanticErrors![0].message, 'String is not a URI: URI expected.');

		semanticErrors = validate('{"one":"//foo/bar"}', schemaWithURI);
		assert.strictEqual(semanticErrors!.length, 1);
		assert.strictEqual(semanticErrors![0].message, 'String is not a URI: URI with a scheme is expected.');

		const schemaWithURIReference = {
			type: 'object',
			properties: {
				"one": {
					type: 'string',
					format: 'uri-reference'
				}
			}
		};

		semanticErrors = validate('{"one":""}', schemaWithURIReference);
		assert.strictEqual(semanticErrors!.length, 1, 'uri-reference');
		assert.strictEqual(semanticErrors![0].message, 'String is not a URI: URI expected.');

		semanticErrors = validate('{"one":"//foo/bar"}', schemaWithURIReference);
		assert.strictEqual(semanticErrors!.length, 0, 'uri-reference');

		const schemaWithHostname = {
			type: 'object',
			properties: {
				"hostname": {
					type: 'string',
					format: 'hostname'
				}
			}
		};

		semanticErrors = validate('{"hostname":"code.visualstudio.com"}', schemaWithHostname);
		assert.strictEqual(semanticErrors!.length, 0, "hostname");

		semanticErrors = validate('{"hostname":"foo/bar"}', schemaWithHostname);
		assert.strictEqual(semanticErrors!.length, 1, "hostname");
		assert.strictEqual(semanticErrors![0].message, 'String is not a hostname.');

		const schemaWithIPv4 = {
			type: 'object',
			properties: {
				"hostaddr4": {
					type: 'string',
					format: 'ipv4'
				}
			}
		};

		semanticErrors = validate('{"hostaddr4":"127.0.0.1"}', schemaWithIPv4);
		assert.strictEqual(semanticErrors!.length, 0, "hostaddr4");

		semanticErrors = validate('{"hostaddr4":"1916:0:0:0:0:F00:1:81AE"}', schemaWithIPv4);
		assert.strictEqual(semanticErrors!.length, 1, "hostaddr4");
		assert.strictEqual(semanticErrors![0].message, 'String is not an IPv4 address.');

		const schemaWithIPv6 = {
			type: 'object',
			properties: {
				"hostaddr6": {
					type: 'string',
					format: 'ipv6'
				}
			}
		};

		semanticErrors = validate('{"hostaddr6":"1916:0:0:0:0:F00:1:81AE"}', schemaWithIPv6);
		assert.strictEqual(semanticErrors!.length, 0, "hostaddr6");

		semanticErrors = validate('{"hostaddr6":"127.0.0.1"}', schemaWithIPv6);
		assert.strictEqual(semanticErrors!.length, 1, "hostaddr6");
		assert.strictEqual(semanticErrors![0].message, 'String is not an IPv6 address.');

		const schemaWithEMail = {
			type: 'object',
			properties: {
				"mail": {
					type: 'string',
					format: 'email'
				}
			}
		};

		semanticErrors = validate('{"mail":"foo@bar.com"}', schemaWithEMail);
		assert.strictEqual(semanticErrors!.length, 0, "email");

		semanticErrors = validate('{"mail":"foo"}', schemaWithEMail);
		assert.strictEqual(semanticErrors!.length, 1, "email");
		assert.strictEqual(semanticErrors![0].message, 'String is not an e-mail address.');

		const schemaWithColor = {
			type: 'object',
			properties: {
				"color": {
					type: 'string',
					format: 'color-hex'
				}
			}
		};

		semanticErrors = validate('{"color":"#FF00FF"}', schemaWithColor);
		assert.strictEqual(semanticErrors!.length, 0, "email");

		semanticErrors = validate('{"color":"#FF00F"}', schemaWithColor);
		assert.strictEqual(semanticErrors!.length, 1, "email");
		assert.strictEqual(semanticErrors![0].message, 'Invalid color format. Use #RGB, #RGBA, #RRGGBB or #RRGGBBAA.');


		const schemaWithDateTime = {
			type: 'object',
			properties: {
				"date-time": {
					type: 'string',
					format: 'date-time'
				},
				"date": {
					type: 'string',
					format: 'date'
				},
				"time": {
					type: 'string',
					format: 'time'
				}

			}
		};

		semanticErrors = validate('{"date-time":"1985-04-12T23:20:50.52Z"}', schemaWithDateTime);
		assert.strictEqual(semanticErrors!.length, 0, "date-time");

		semanticErrors = validate('{"date-time":"1996-12-19T16:39:57-08:00"}', schemaWithDateTime);
		assert.strictEqual(semanticErrors!.length, 0, "date-time");

		semanticErrors = validate('{"date-time":"1990-12-31T23:59:60Z"}', schemaWithDateTime);
		assert.strictEqual(semanticErrors!.length, 0, "date-time");

		semanticErrors = validate('{"date-time":"1937-01-01T12:00:27.87+00:20"}', schemaWithDateTime);
		assert.strictEqual(semanticErrors!.length, 0, "date-time");

		semanticErrors = validate('{"date-time":"198a-04-12T23:20:50.52Z"}', schemaWithDateTime);
		assert.strictEqual(semanticErrors!.length, 1, "date-time");
		assert.strictEqual(semanticErrors![0].message, 'String is not a RFC3339 date-time.');

		semanticErrors = validate('{"date-time":"198a-04-12"}', schemaWithDateTime);
		assert.strictEqual(semanticErrors!.length, 1, "date-time");
		assert.strictEqual(semanticErrors![0].message, 'String is not a RFC3339 date-time.');

		semanticErrors = validate('{"date-time":""}', schemaWithDateTime);
		assert.strictEqual(semanticErrors!.length, 1, "date-time");
		assert.strictEqual(semanticErrors![0].message, 'String is not a RFC3339 date-time.');

		semanticErrors = validate('{"date":"1937-01-01"}', schemaWithDateTime);
		assert.strictEqual(semanticErrors!.length, 0, "date");

		semanticErrors = validate('{"date":"23:20:50.52Z"}', schemaWithDateTime);
		assert.strictEqual(semanticErrors!.length, 1, "date");
		assert.strictEqual(semanticErrors![0].message, 'String is not a RFC3339 date.');

		semanticErrors = validate('{"time":"23:20:50.52Z"}', schemaWithDateTime);
		assert.strictEqual(semanticErrors!.length, 0, "time");

		semanticErrors = validate('{"time":"198a-04-12T23:20:50.52Z"}', schemaWithDateTime);
		assert.strictEqual(semanticErrors!.length, 1, "time");
		assert.strictEqual(semanticErrors![0].message, 'String is not a RFC3339 time.');
	});

	test('Numbers', function () {

		const str = '{"one": 13.45e+1}';
		const { textDoc, jsonDoc } = toDocument(str);

		assert.strictEqual(jsonDoc.syntaxErrors.length, 0);

		let semanticErrors = jsonDoc.validate(textDoc, {
			type: 'object',
			properties: {
				"one": {
					type: 'number',
					minimum: 1,
					maximum: 135
				}
			}
		});

		assert.strictEqual(semanticErrors!.length, 0);

		semanticErrors = jsonDoc.validate(textDoc, {
			type: 'object',
			properties: {
				"one": {
					type: 'number',
					minimum: 200,
				}
			}
		});
		assert.strictEqual(semanticErrors!.length, 1, 'below minimum');
		assert.strictEqual(semanticErrors![0].message, 'Value is below the minimum of 200.');

		semanticErrors = jsonDoc.validate(textDoc, {
			type: 'object',
			properties: {
				"one": {
					type: 'number',
					maximum: 130,
				}
			}
		});
		assert.strictEqual(semanticErrors!.length, 1, 'above maximum');
		assert.strictEqual(semanticErrors![0].message, 'Value is above the maximum of 130.');

		semanticErrors = jsonDoc.validate(textDoc, {
			type: 'object',
			properties: {
				"one": {
					type: 'number',
					minimum: 134.5,
					exclusiveMinimum: true
				}
			}
		});
		assert.strictEqual(semanticErrors!.length, 1, 'at exclusive mininum');
		assert.strictEqual(semanticErrors![0].message, 'Value is below the exclusive minimum of 134.5.');

		semanticErrors = jsonDoc.validate(textDoc, {
			type: 'object',
			properties: {
				"one": {
					type: 'number',
					minimum: 134.5,
					exclusiveMinimum: false
				}
			}
		});
		assert.strictEqual(semanticErrors!.length, 0);

		semanticErrors = jsonDoc.validate(textDoc, {
			type: 'object',
			properties: {
				"one": {
					type: 'number',
					exclusiveMinimum: 134.5
				}
			}
		});
		assert.strictEqual(semanticErrors!.length, 1, 'at exclusive mininum');
		assert.strictEqual(semanticErrors![0].message, 'Value is below the exclusive minimum of 134.5.');

		semanticErrors = jsonDoc.validate(textDoc, {
			type: 'object',
			properties: {
				"one": {
					type: 'number',
					maximum: 134.5,
					exclusiveMaximum: true
				}
			}
		});
		assert.strictEqual(semanticErrors!.length, 1, 'at exclusive mininum');
		assert.strictEqual(semanticErrors![0].message, 'Value is above the exclusive maximum of 134.5.');

		semanticErrors = jsonDoc.validate(textDoc, {
			type: 'object',
			properties: {
				"one": {
					type: 'number',
					maximum: 134.5,
					exclusiveMaximum: false
				}
			}
		});
		assert.strictEqual(semanticErrors!.length, 0);

		semanticErrors = jsonDoc.validate(textDoc, {
			type: 'object',
			properties: {
				"one": {
					type: 'number',
					exclusiveMaximum: 134.5
				}
			}
		});
		assert.strictEqual(semanticErrors!.length, 1, 'at exclusive mininum');
		assert.strictEqual(semanticErrors![0].message, 'Value is above the exclusive maximum of 134.5.');

		semanticErrors = jsonDoc.validate(textDoc, {
			type: 'object',
			properties: {
				"one": {
					type: 'number',
					minimum: 134.5,
					maximum: 134.5
				}
			}
		});

		assert.strictEqual(semanticErrors!.length, 0, 'equal to min and max');
	});

	test('getNodeFromOffset', function () {
		const content = '{"a": 1,\n\n"d": 2}';
		const { jsonDoc } = toDocument(content);

		assert.strictEqual(jsonDoc.syntaxErrors.length, 0);

		const node = jsonDoc.getNodeFromOffset(content.indexOf(': 2') + 1);

		assert.strictEqual(node!.type, 'property');
	});


	test('Duplicate keys', function () {
		{
			const { jsonDoc } = toDocument('{"a": 1, "a": 2}');
			assert.strictEqual(jsonDoc.syntaxErrors.length, 2, 'Keys should not be the same');
		}
		{
			const { jsonDoc } = toDocument('{"a": { "a": 2, "a": 3}}');
			assert.strictEqual(jsonDoc.syntaxErrors.length, 2, 'Keys should not be the same');
		}
		{
			const { jsonDoc } = toDocument('[{ "a": 2, "a": 3, "a": 7}]');
			assert.strictEqual(jsonDoc.syntaxErrors.length, 3, 'Keys should not be the same');
		}
	});

	test('allOf', function () {


		const schema: JSONSchema = {
			id: 'test://schemas/main',
			allOf: [
				{
					type: 'object'
				},
				{
					properties: {
						'prop1': {
							type: 'number'
						}
					}
				},
				{
					properties: {
						'prop2': {
							type: 'boolean'
						}
					}
				}

			]
		};
		{
			const { textDoc, jsonDoc } = toDocument('{"prop1": 42, "prop2": true}');
			assert.strictEqual(jsonDoc.syntaxErrors.length, 0);

			const semanticErrors = jsonDoc.validate(textDoc, schema);
			assert.strictEqual(semanticErrors!.length, 0);
		}
		{
			const { textDoc, jsonDoc } = toDocument('{"prop1": 42, "prop2": 123}');
			assert.strictEqual(jsonDoc.syntaxErrors.length, 0);

			const semanticErrors = jsonDoc.validate(textDoc, schema);
			assert.strictEqual(semanticErrors!.length, 1);
		}
	});

	test('anyOf', function () {


		const schema: JSONSchema = {
			id: 'test://schemas/main',
			anyOf: [
				{
					properties: {
						'prop1': {
							type: 'number'
						}
					}
				},
				{
					properties: {
						'prop2': {
							type: 'boolean'
						}
					}
				}

			]
		};
		{
			const str = '{"prop1": 42, "prop2": true}';
			const { textDoc, jsonDoc } = toDocument(str);
			assert.strictEqual(jsonDoc.syntaxErrors.length, 0);

			const semanticErrors = jsonDoc.validate(textDoc, schema);
			assert.strictEqual(semanticErrors!.length, 0);
		}
		{
			const { textDoc, jsonDoc } = toDocument('{"prop1": 42, "prop2": 123}');
			assert.strictEqual(jsonDoc.syntaxErrors.length, 0);

			const semanticErrors = jsonDoc.validate(textDoc, schema);
			assert.strictEqual(semanticErrors!.length, 0);
		}
		{
			const { textDoc, jsonDoc } = toDocument('{"prop1": "a string", "prop2": 123}');
			assert.strictEqual(jsonDoc.syntaxErrors.length, 0);

			const semanticErrors = jsonDoc.validate(textDoc, schema);
			assert.strictEqual(semanticErrors!.length, 1);
		}
	});

	test('oneOf', function () {



		const schema: JSONSchema = {
			id: 'test://schemas/main',
			oneOf: [
				{
					properties: {
						'prop1': {
							type: 'number'
						}
					}
				},
				{
					properties: {
						'prop2': {
							type: 'boolean'
						}
					}
				}

			]
		};
		{
			const { textDoc, jsonDoc } = toDocument('{"prop1": 42, "prop2": true}');
			assert.strictEqual(jsonDoc.syntaxErrors.length, 0);
			const semanticErrors = jsonDoc.validate(textDoc, schema);
			assert.strictEqual(semanticErrors!.length, 1);
		}
		{
			const { textDoc, jsonDoc } = toDocument('{"prop1": 42, "prop2": 123}');
			assert.strictEqual(jsonDoc.syntaxErrors.length, 0);

			const semanticErrors = jsonDoc.validate(textDoc, schema);
			assert.strictEqual(semanticErrors!.length, 0);
		}
		{
			const { textDoc, jsonDoc } = toDocument('{"prop1": "a string", "prop2": 123}');
			assert.strictEqual(jsonDoc.syntaxErrors.length, 0);

			const semanticErrors = jsonDoc.validate(textDoc, schema);
			assert.strictEqual(semanticErrors!.length, 1);
		}
	});


	test('not', function () {
		const schema: JSONSchema = {
			id: 'test://schemas/main',
			not: {
				properties: {
					'prop1': {
						type: 'number'
					}
				}
			}

		};
		{
			const { textDoc, jsonDoc } = toDocument('{"prop1": 42, "prop2": true}');
			const semanticErrors = jsonDoc.validate(textDoc, schema);
			assert.strictEqual(semanticErrors!.length, 1);
		}
		{
			const { textDoc, jsonDoc } = toDocument('{"prop1": "test"}');
			const semanticErrors = jsonDoc.validate(textDoc, schema);
			assert.strictEqual(semanticErrors!.length, 0);
		}
	});


	test('if/then/else', function () {
		const schema: JSONSchema = {
			id: 'test://schemas/main',
			if: {
				properties: {
					foo: {
						const: 'bar'
					}
				}
			},
			then: {
				properties: {
					abc: {
						type: 'boolean'
					}
				}
			},
			else: {
				properties: {
					abc: {
						type: 'string'
					}
				}
			}
		};
		{
			const { textDoc, jsonDoc } = toDocument('{"foo": "bar", "abc": true}');
			assert.strictEqual(jsonDoc.syntaxErrors.length, 0);
			const semanticErrors = jsonDoc.validate(textDoc, schema);
			assert.strictEqual(semanticErrors!.length, 0);
		}
		{
			const { textDoc, jsonDoc } = toDocument('{"foo": "bar", "abc": "baz"}');
			assert.strictEqual(jsonDoc.syntaxErrors.length, 0);
			const semanticErrors = jsonDoc.validate(textDoc, schema);
			assert.strictEqual(semanticErrors!.length, 1);
		}
		{
			const { textDoc, jsonDoc } = toDocument('{"foo": "test", "abc": true}');
			assert.strictEqual(jsonDoc.syntaxErrors.length, 0);
			const semanticErrors = jsonDoc.validate(textDoc, schema);
			assert.strictEqual(semanticErrors!.length, 1);
		}
		{
			const { textDoc, jsonDoc } = toDocument('{"foo": "test", "abc": "baz"}');
			assert.strictEqual(jsonDoc.syntaxErrors.length, 0);
			const semanticErrors = jsonDoc.validate(textDoc, schema);
			assert.strictEqual(semanticErrors!.length, 0);
		}
	});

	test('nested if/then/else', function () {
		const schema: JSONSchema = {
			id: 'test://schemas/main',
			if: {
				properties: {
					foo: {
						const: 'bar'
					}
				}
			},
			then: {
				properties: {
					abc: {
						type: 'boolean'
					}
				}
			},
			else: {
				if: {
					properties: {
						foo: {
							const: 'baz'
						}
					}
				},
				then: {
					properties: {
						abc: {
							type: 'array'
						}
					}
				},
				else: {
					properties: {
						abc: {
							type: 'string'
						}
					}
				}
			}
		};
		{
			const { textDoc, jsonDoc } = toDocument('{"foo": "bar", "abc": true}');
			assert.strictEqual(jsonDoc.syntaxErrors.length, 0);
			const semanticErrors = jsonDoc.validate(textDoc, schema);
			assert.strictEqual(semanticErrors!.length, 0);
		}
		{
			const { textDoc, jsonDoc } = toDocument('{"foo": "bar", "abc": "baz"}');
			assert.strictEqual(jsonDoc.syntaxErrors.length, 0);
			const semanticErrors = jsonDoc.validate(textDoc, schema);
			assert.strictEqual(semanticErrors!.length, 1);
		}
		{
			const { textDoc, jsonDoc } = toDocument('{"foo": "baz", "abc": []}');
			assert.strictEqual(jsonDoc.syntaxErrors.length, 0);
			const semanticErrors = jsonDoc.validate(textDoc, schema);
			assert.strictEqual(semanticErrors!.length, 0);
		}
		{
			const { textDoc, jsonDoc } = toDocument('{"foo": "baz", "abc": "baz"}');
			assert.strictEqual(jsonDoc.syntaxErrors.length, 0);
			const semanticErrors = jsonDoc.validate(textDoc, schema);
			assert.strictEqual(semanticErrors!.length, 1);
		}
		{
			const { textDoc, jsonDoc } = toDocument('{"foo": "test", "abc": true}');
			assert.strictEqual(jsonDoc.syntaxErrors.length, 0);
			const semanticErrors = jsonDoc.validate(textDoc, schema);
			assert.strictEqual(semanticErrors!.length, 1);
		}
		{
			const { textDoc, jsonDoc } = toDocument('{"foo": "test", "abc": "baz"}');
			assert.strictEqual(jsonDoc.syntaxErrors.length, 0);
			const semanticErrors = jsonDoc.validate(textDoc, schema);
			assert.strictEqual(semanticErrors!.length, 0);
		}
	});

	test('minProperties', function () {

		const { textDoc, jsonDoc } = toDocument('{"prop1": 42, "prop2": true}');

		const schema: JSONSchema = {
			minProperties: 2
		};

		let semanticErrors = jsonDoc.validate(textDoc, schema);
		assert.strictEqual(semanticErrors!.length, 0);

		schema.minProperties = 1;

		semanticErrors = jsonDoc.validate(textDoc, schema);
		assert.strictEqual(semanticErrors!.length, 0);

		schema.minProperties = 3;

		semanticErrors = jsonDoc.validate(textDoc, schema);
		assert.strictEqual(semanticErrors!.length, 1);
	});

	test('maxProperties', function () {

		const { textDoc, jsonDoc } = toDocument('{"prop1": 42, "prop2": true}');

		const schema: JSONSchema = {
			maxProperties: 2
		};

		let semanticErrors = jsonDoc.validate(textDoc, schema);
		assert.strictEqual(semanticErrors!.length, 0);

		schema.maxProperties = 3;

		semanticErrors = jsonDoc.validate(textDoc, schema);
		assert.strictEqual(semanticErrors!.length, 0);

		schema.maxProperties = 1;

		semanticErrors = jsonDoc.validate(textDoc, schema);
		assert.strictEqual(semanticErrors!.length, 1);
	});

	test('patternProperties', function () {
		let schema: JSONSchema = {
			id: 'test://schemas/main',
			patternProperties: {
				'^prop\\d$': {
					type: 'number'
				}
			}
		};
		{
			const { textDoc, jsonDoc } = toDocument('{"prop1": 42, "prop2": 42}');
			const semanticErrors = jsonDoc.validate(textDoc, schema);
			assert.strictEqual(semanticErrors!.length, 0);
		}
		{
			const { textDoc, jsonDoc } = toDocument('{"prop1": 42, "prop2": true}');
			const semanticErrors = jsonDoc.validate(textDoc, schema);
			assert.strictEqual(semanticErrors!.length, 1);
		}
		{
			const { textDoc, jsonDoc } = toDocument('{"prop1": 42, "prop2": 123, "aprop3": true}');
			const semanticErrors = jsonDoc.validate(textDoc, schema);
			assert.strictEqual(semanticErrors!.length, 0);
		}
		schema = {
			id: 'test://schemas/main',
			patternProperties: {
				'^prop\\d$': true,
				'^invalid$': false
			}
		};
		{
			const { textDoc, jsonDoc } = toDocument('{"prop1": 42 }');
			const semanticErrors = jsonDoc.validate(textDoc, schema);
			assert.strictEqual(semanticErrors!.length, 0);
		}
		{
			const { textDoc, jsonDoc } = toDocument('{"invalid": 42 }');
			const semanticErrors = jsonDoc.validate(textDoc, schema);
			assert.strictEqual(semanticErrors!.length, 1);
		}
		schema = {
			id: 'test://schemas/main',
			patternProperties: {
				'(?i)^foo$': true
			}
		};
		{
			const { textDoc, jsonDoc } = toDocument('{"Foo": 42 }');
			const semanticErrors = jsonDoc.validate(textDoc, schema);
			assert.strictEqual(semanticErrors!.length, 0);
		}

		// PatternProperties may include Unicode character classes.
		schema = {
			id: 'test://schemas/main',
			patternProperties: {
				'^letter\\p{Letter}$': true,
				'(?i)^number\\p{Number}$': true,
			},
			additionalProperties: false,
		};
		{
			const { textDoc, jsonDoc } = toDocument('{"letterZ": [], "NumBer2": [], "number3": []}');
			const semanticErrors = jsonDoc.validate(textDoc, schema);
			assert.strictEqual(semanticErrors!.length, 0);
		}
		{
			const { textDoc, jsonDoc } = toDocument('{"other": []}');
			const semanticErrors = jsonDoc.validate(textDoc, schema);
			assert.strictEqual(semanticErrors!.length, 1);
		}
		{
			const { textDoc, jsonDoc } = toDocument('{"letter9": [], "NumberZ": []}');
			const semanticErrors = jsonDoc.validate(textDoc, schema);
			assert.strictEqual(semanticErrors!.length, 2);
		}
	});

	test('additionalProperties', function () {

		let schema: JSONSchema = {
			additionalProperties: {
				type: 'number'
			}
		};
		{
			const { textDoc, jsonDoc } = toDocument('{"prop1": 42, "prop2": 42}');
			const semanticErrors = jsonDoc.validate(textDoc, schema);
			assert.strictEqual(semanticErrors!.length, 0);
		}
		{
			const { textDoc, jsonDoc } = toDocument('{"prop1": 42, "prop2": true}');

			const semanticErrors = jsonDoc.validate(textDoc, schema);
			assert.strictEqual(semanticErrors!.length, 1);
		}
		schema = {
			properties: {
				"prop1": {
					type: 'boolean'
				}
			},
			additionalProperties: {
				type: 'number'
			}
		};
		{
			const { textDoc, jsonDoc } = toDocument('{"prop1": true, "prop2": 42}');

			const semanticErrors = jsonDoc.validate(textDoc, schema);
			assert.strictEqual(semanticErrors!.length, 0);
		}
		schema = {
			properties: {
				"prop1": {
					type: 'boolean'
				}
			},
			additionalProperties: false
		};
		{
			const { textDoc, jsonDoc } = toDocument('{"prop1": true, "prop2": 42}');

			const semanticErrors = jsonDoc.validate(textDoc, schema);
			assert.strictEqual(semanticErrors!.length, 1);
		}
		{
			const { textDoc, jsonDoc } = toDocument('{"prop1": true}');

			const semanticErrors = jsonDoc.validate(textDoc, schema);
			assert.strictEqual(semanticErrors!.length, 0);
		}
	});

	test('unevaluatedProperties', function () {

		let schema: JSONSchema = {
			properties: {
				prop1: {
					type: 'number'
				}
			},
			unevaluatedProperties: false
		};
		{
			const { textDoc, jsonDoc } = toDocument('{"prop1": 42}');
			const semanticErrors = jsonDoc.validate(textDoc, schema);
			assert.strictEqual(semanticErrors!.length, 0);
		}
		{
			const { textDoc, jsonDoc } = toDocument('{"prop1": 42, "prop2": true}');
			const semanticErrors = jsonDoc.validate(textDoc, schema);
			assert.strictEqual(semanticErrors!.length, 1);
		}
		schema = {
			properties: {
				prop1: {
					type: 'number'
				}
			},
			unevaluatedProperties: {
				type: 'number'
			}
		};
		{
			const { textDoc, jsonDoc } = toDocument('{"prop1": true, "prop2": true}');

			const semanticErrors = jsonDoc.validate(textDoc, schema);
			assert.strictEqual(semanticErrors!.length, 2);
		}
		schema = {
			allOf: [
				{
					properties: {
						prop1: {
							type: 'number'
						}
					},
				},
				{
					properties: {
						prop2: {
							type: 'number'
						}
					},
				},
			],
			unevaluatedProperties: false
		};
		{
			const { textDoc, jsonDoc } = toDocument('{"prop1": 23, "prop2": 42}');

			const semanticErrors = jsonDoc.validate(textDoc, schema);
			assert.strictEqual(semanticErrors!.length, 0);
		}
		{
			const { textDoc, jsonDoc } = toDocument('{"prop3": true}');

			const semanticErrors = jsonDoc.validate(textDoc, schema);
			assert.strictEqual(semanticErrors!.length, 1);
		}
		schema = {
			anyOf: [
				{
					properties: {
						prop1: {
							type: 'number'
						}
					},
					patternProperties: {
						['^x']: {
							type: 'boolean'
						}
					}
				},
				{
					properties: {
						prop2: {
							type: 'number'
						}
					},
				},
			],
			unevaluatedProperties: false
		};
		{
			const { textDoc, jsonDoc } = toDocument('{"prop1": 12, "prop2": 23, "x": true, "y": 23}');

			const semanticErrors = jsonDoc.validate(textDoc, schema);
			assert.strictEqual(semanticErrors!.length, 1);
		}
		schema = {
			oneOf: [
				{
					properties: {
						prop1: {
							type: 'number'
						}
					},
					additionalProperties: {
						type: 'boolean'
					}
				},
				{
					properties: {
						prop2: {
							type: 'number'
						}
					},
					required: ['prop2']
				},
			],
			unevaluatedProperties: false
		};
		{
			const { textDoc, jsonDoc } = toDocument('{"prop1": 12, "prop3": true }');

			const semanticErrors = jsonDoc.validate(textDoc, schema);
			assert.strictEqual(semanticErrors!.length, 0);
		}
		schema = {
			"title": "Vehicle",
			"type": "object",
			"oneOf": [
				{
					"title": "Car",
					"required": ["wheels", "headlights"],
					"properties": {
						"wheels": {},
						"headlights": {}
					}
				},
				{
					"title": "Boat",
					"required": ["pontoons"],
					"properties": {
						"pontoons": {}
					}
				},
				{
					"title": "Plane",
					"required": ["wings"],
					"properties": {
						"wings": {}
					}
				}
			],
			"unevaluatedProperties": false
		};
		{
			const { textDoc, jsonDoc } = toDocument('{"pontoons": 1}');

			const semanticErrors = jsonDoc.validate(textDoc, schema);
			assert.strictEqual(semanticErrors!.length, 0);
		}
		{
			const { textDoc, jsonDoc } = toDocument('{"pontoons": 1, "wheels" 2}');

			const semanticErrors = jsonDoc.validate(textDoc, schema);
			assert.strictEqual(semanticErrors!.length, 1);
		}
		schema = {
			if: {
				properties: {
					prop1: {
						type: 'number'
					}
				},
			},
			then: {
				required: ['prop2'],
				properties: {
					prop2: {
						type: 'boolean'
					}
				},
			},
			else: {
				required: ['prop3'],
				properties: {
					prop3: {
						type: 'boolean'
					}
				},
			},
			unevaluatedProperties: false
		};
		{
			const { textDoc, jsonDoc } = toDocument('{"prop1": 12, "prop2": true }');

			const semanticErrors = jsonDoc.validate(textDoc, schema);
			assert.strictEqual(semanticErrors!.length, 0);
		}
	});

	test('enum', function () {
		let schema: JSONSchema = {
			properties: {
				'prop': {
					enum: ['violin', 'harmonica', 'banjo']
				}
			}
		};
		{
			const { textDoc, jsonDoc } = toDocument('{"prop": "harmonica"}');
			const semanticErrors = jsonDoc.validate(textDoc, schema);
			assert.strictEqual(semanticErrors!.length, 0);
		}
		{
			const { textDoc, jsonDoc } = toDocument('{"prop": "harp"}');

			const semanticErrors = jsonDoc.validate(textDoc, schema);
			assert.strictEqual(semanticErrors!.length, 1);
		}
		schema = {
			properties: {
				'prop': {
					enum: [1, 42, 999]
				}
			}
		};
		{
			const { textDoc, jsonDoc } = toDocument('{"prop": 42}');

			const semanticErrors = jsonDoc.validate(textDoc, schema);
			assert.strictEqual(semanticErrors!.length, 0);
		}
		{
			const { textDoc, jsonDoc } = toDocument('{"prop": 1337}');

			const semanticErrors = jsonDoc.validate(textDoc, schema);
			assert.strictEqual(semanticErrors!.length, 1);
		}


		schema = {
			properties: {
				'prop': {
					enum: ['violin', { "name": "David" }, null]
				}
			}
		};
		{
			const { textDoc, jsonDoc } = toDocument('{"prop": { "name": "David" }}');
			const semanticErrors = jsonDoc.validate(textDoc, schema);
			assert.strictEqual(semanticErrors!.length, 0);
		}
	});

	test('const', function () {
		const schema: JSONSchema = {
			properties: {
				'prop': {
					const: 'violin'
				}
			}
		};
		{
			const { textDoc, jsonDoc } = toDocument('{"prop": "violin"}');
			const semanticErrors = jsonDoc.validate(textDoc, schema);
			assert.strictEqual(semanticErrors!.length, 0);
		}
		{
			const { textDoc, jsonDoc } = toDocument('{"prop": "harmonica"}');
			const semanticErrors = jsonDoc.validate(textDoc, schema);
			assert.strictEqual(semanticErrors!.length, 1);
			assert.strictEqual(semanticErrors![0].code, ErrorCode.EnumValueMismatch);
		}
		{
			const schema = {
				properties: {
					'prop': {
						const: { foo: 2 }
					}
				}
			};
			const { textDoc, jsonDoc } = toDocument('{"prop": { "foo": 2 }');
			const semanticErrors = jsonDoc.validate(textDoc, schema);
			assert.strictEqual(semanticErrors!.length, 0);
		}
	});

	test('oneOf const', function () {
		const schema: JSONSchema = {
			properties: {
				'prop': {
					oneOf: [
						{
							"const": 0,
							"title": "Value of 0"
						},
						{
							"const": 1,
							"title": "Value of 1"
						},
						{
							"const": 2,
							"title": "Value of 2"
						}
					]
				}
			}
		};
		{
			const { textDoc, jsonDoc } = toDocument('{"prop": 0}');
			const semanticErrors = jsonDoc.validate(textDoc, schema);
			assert.strictEqual(semanticErrors!.length, 0);
		}
		{
			const { textDoc, jsonDoc } = toDocument('{"prop": 4}');
			const semanticErrors = jsonDoc.validate(textDoc, schema);
			assert.strictEqual(semanticErrors!.length, 1);
			assert.strictEqual(semanticErrors![0].code, ErrorCode.EnumValueMismatch);
		}
	});

	test('propertyNames', function () {
		const schema: JSONSchema = {
			propertyNames: {
				type: 'string',
				minLength: 2,
				maxLength: 6
			}
		};
		{
			const { textDoc, jsonDoc } = toDocument('{"violin": true}');
			const semanticErrors = jsonDoc.validate(textDoc, schema);
			assert.strictEqual(semanticErrors!.length, 0);
		}
		{
			const { textDoc, jsonDoc } = toDocument('{"harmonica": false, "violin": true}');
			const semanticErrors = jsonDoc.validate(textDoc, schema);
			assert.strictEqual(semanticErrors!.length, 1);
			assert.strictEqual(semanticErrors![0].message, "String is longer than the maximum length of 6.");
		}
	});

	test('uniqueItems', function () {

		const { textDoc, jsonDoc } = toDocument('[1, 2, 3]');

		const schema: JSONSchema = {
			type: 'array',
			uniqueItems: true
		};
		{
			const semanticErrors = jsonDoc.validate(textDoc, schema);
			assert.strictEqual(semanticErrors!.length, 0);
		}
		{
			const { textDoc, jsonDoc } = toDocument('[1, 2, 3, 2]');

			const semanticErrors = jsonDoc.validate(textDoc, schema);
			assert.strictEqual(semanticErrors!.length, 1);
		}
		{
			const { textDoc, jsonDoc } = toDocument('[1, 2, "string", 52, "string"]');

			const semanticErrors = jsonDoc.validate(textDoc, schema);
			assert.strictEqual(semanticErrors!.length, 1);
		}
	});

	test('containsItem', function () {

		const schema: JSONSchema = {
			type: 'array',
			contains: { type: "number", const: 3 }
		};
		{
			const { textDoc, jsonDoc } = toDocument('[1, 2, 3]');
			const semanticErrors = jsonDoc.validate(textDoc, schema);
			assert.strictEqual(semanticErrors!.length, 0);
		}
		{
			const { textDoc, jsonDoc } = toDocument('[1, 2, 5]');
			const semanticErrors = jsonDoc.validate(textDoc, schema);
			assert.strictEqual(semanticErrors!.length, 1);
		}
	});

	test('minContains / maxContains', function () {

		let schema: JSONSchema = {
			type: 'array',
			contains: { type: "string" },
			"minContains": 1,
			"maxContains": 3
		};
		{
			const { textDoc, jsonDoc } = toDocument('["1", 2, 3]');
			const semanticErrors = jsonDoc.validate(textDoc, schema);
			assert.strictEqual(semanticErrors!.length, 0);
		}
		{
			const { textDoc, jsonDoc } = toDocument('[1, 2, 3]');
			const semanticErrors = jsonDoc.validate(textDoc, schema);
			assert.strictEqual(semanticErrors!.length, 1);
		}
		{
			const { textDoc, jsonDoc } = toDocument('["1", "2", "3", 4]');
			const semanticErrors = jsonDoc.validate(textDoc, schema);
			assert.strictEqual(semanticErrors!.length, 0);
		}
		{
			const { textDoc, jsonDoc } = toDocument('["1", "2", "3", "4"]');
			const semanticErrors = jsonDoc.validate(textDoc, schema);
			assert.strictEqual(semanticErrors!.length, 1);
		}
		schema = {
			type: 'array',
			contains: { type: "string" },
			"minContains": 0,
			"maxContains": 1
		};
		{
			const { textDoc, jsonDoc } = toDocument('[ 1 ]');
			const semanticErrors = jsonDoc.validate(textDoc, schema);
			assert.strictEqual(semanticErrors!.length, 0);
		}
		{
			const { textDoc, jsonDoc } = toDocument('[ 1, "1" ]');
			const semanticErrors = jsonDoc.validate(textDoc, schema);
			assert.strictEqual(semanticErrors!.length, 0);
		}
		{
			const { textDoc, jsonDoc } = toDocument('[ 1, "1", "2" ]');
			const semanticErrors = jsonDoc.validate(textDoc, schema);
			assert.strictEqual(semanticErrors!.length, 1);
		}
	});

	test('items as array / prefixItems', function () {
		let schema: JSONSchema = {
			type: 'array',
			items: [
				{
					type: 'integer'
				},
				{
					type: 'boolean'
				},
				{
					type: 'string'
				}
			]
		};
		{
			const { textDoc, jsonDoc } = toDocument('[1, true, "string"]');

			const semanticErrors = jsonDoc.validate(textDoc, schema);
			assert.strictEqual(semanticErrors!.length, 0);
		}
		{
			const { textDoc, jsonDoc } = toDocument('["string", 1, true]');

			const semanticErrors = jsonDoc.validate(textDoc, schema);
			assert.strictEqual(semanticErrors!.length, 3);
		}
		{
			const { textDoc, jsonDoc } = toDocument('[1, true, "string", "another", 42]');

			const semanticErrors = jsonDoc.validate(textDoc, schema);
			assert.strictEqual(semanticErrors!.length, 0);
		}
		schema = {
			type: 'array',
			prefixItems: [
				{
					type: 'integer'
				},
				{
					type: 'boolean'
				}
			],
			items: {
				type: 'string'
			}
		};
		{
			const { textDoc, jsonDoc } = toDocument('[1, true, "string", "another"]');

			const semanticErrors = jsonDoc.validate(textDoc, schema);
			assert.strictEqual(semanticErrors!.length, 0);
		}
		{
			const { textDoc, jsonDoc } = toDocument('[1, true, "string", "another", 1]');

			const semanticErrors = jsonDoc.validate(textDoc, schema);
			assert.strictEqual(semanticErrors!.length, 1);
		}
	});

	test('additionalItems', function () {
		let schema: JSONSchema = {
			type: 'array',
			items: [
				{
					type: 'integer'
				},
				{
					type: 'boolean'
				},
				{
					type: 'string'
				}
			],
			additionalItems: false
		};
		{
			const { textDoc, jsonDoc } = toDocument('[1, true, "string"]');

			const semanticErrors = jsonDoc.validate(textDoc, schema);
			assert.strictEqual(semanticErrors!.length, 0);
		}
		{
			const { textDoc, jsonDoc } = toDocument('[1, true, "string", 42]');

			const semanticErrors = jsonDoc.validate(textDoc, schema);
			assert.strictEqual(semanticErrors!.length, 1);
		}
		schema = {
			type: 'array',
			items: [
				{
					type: 'integer'
				},
				{
					type: 'boolean'
				},
				{
					type: 'string'
				}
			],
			additionalItems: {
				type: "boolean"
			}
		};
		{
			const { textDoc, jsonDoc } = toDocument('[1, true, "string"]');

			const semanticErrors = jsonDoc.validate(textDoc, schema);
			assert.strictEqual(semanticErrors!.length, 0);
		}
		{
			const { textDoc, jsonDoc } = toDocument('[1, true, "string", false, true]');

			const semanticErrors = jsonDoc.validate(textDoc, schema);
			assert.strictEqual(semanticErrors!.length, 0);
		}
		{
			const { textDoc, jsonDoc } = toDocument('[1, true, "string", true, "Hello"]');

			const semanticErrors = jsonDoc.validate(textDoc, schema);
			assert.strictEqual(semanticErrors!.length, 1);
		}
	});


	test('unevaluatedItems', function () {
		let schema: JSONSchema = {
			type: 'array',
			items: [
				{
					type: 'integer'
				},
				{
					type: 'boolean'
				}
			],
			unevaluatedItems: false
		};
		{
			const { textDoc, jsonDoc } = toDocument('[1, true]');

			const semanticErrors = jsonDoc.validate(textDoc, schema);
			assert.strictEqual(semanticErrors!.length, 0);
		}
		{
			const { textDoc, jsonDoc } = toDocument('[1, true, "string", 42]');

			const semanticErrors = jsonDoc.validate(textDoc, schema);
			assert.strictEqual(semanticErrors!.length, 2);
		}
		schema = {
			anyOf: [
				{
					type: 'array',
					items: [
						{
							type: 'integer'
						},
						{
							type: 'integer'
						}
					],
				},
				{
					type: 'array',
					items: [
						{
							type: 'integer'
						},
						{
							type: 'boolean'
						},
						{
							type: 'boolean'
						}
					],
				},
			],
			unevaluatedItems: false
		};
		{
			const { textDoc, jsonDoc } = toDocument('[1, 1]');

			const semanticErrors = jsonDoc.validate(textDoc, schema);
			assert.strictEqual(semanticErrors!.length, 0);
		}
		{
			const { textDoc, jsonDoc } = toDocument('[1, true, true]');

			const semanticErrors = jsonDoc.validate(textDoc, schema);
			assert.strictEqual(semanticErrors!.length, 0);
		}
		{
			const { textDoc, jsonDoc } = toDocument('[1, true, true, true, "Hello"]');

			const semanticErrors = jsonDoc.validate(textDoc, schema);
			assert.strictEqual(semanticErrors!.length, 2);
		}
		schema = {
			"type": "array",
			"prefixItems": [{ "type": "string" }, { "type": "string" }],
			"contains": { "type": "string", "minLength": 3 },
			"unevaluatedItems": false
		};
		{
			const { textDoc, jsonDoc } = toDocument('["Hello", "Hello", "1"]');

			const semanticErrors = jsonDoc.validate(textDoc, schema);
			assert.strictEqual(semanticErrors!.length, 1);
		}
		{
			const { textDoc, jsonDoc } = toDocument('["Hello", "Hello", "Hello"]');

			const semanticErrors = jsonDoc.validate(textDoc, schema);
			assert.strictEqual(semanticErrors!.length, 0);
		}
		{
			const { textDoc, jsonDoc } = toDocument('["Hello", "Hello", "1", "Hello"]');

			const semanticErrors = jsonDoc.validate(textDoc, schema);
			assert.strictEqual(semanticErrors!.length, 1);
		}
		schema = {
			"type": "array",
			"items": [{ "type": "string" }, { "type": "string" }],
			"contains": { "type": "string", "minLength": 3 },
			"unevaluatedItems": false
		};
		{
			const { textDoc, jsonDoc } = toDocument('["Hello", "Hello", "1"]');

			const semanticErrors = jsonDoc.validate(textDoc, schema);
			assert.strictEqual(semanticErrors!.length, 1);
		}
		{
			const { textDoc, jsonDoc } = toDocument('["Hello", "Hello", "Hello"]');

			const semanticErrors = jsonDoc.validate(textDoc, schema);
			assert.strictEqual(semanticErrors!.length, 1);
		}
	});

	test('multipleOf', function () {
		const schema: JSONSchema = {
			type: 'array',
			items: {
				type: 'integer',
				multipleOf: 2
			}
		};
		{
			const { textDoc, jsonDoc } = toDocument('[42]');
			const semanticErrors = jsonDoc.validate(textDoc, schema);

			assert.strictEqual(semanticErrors!.length, 0);
		}
		{
			const { textDoc, jsonDoc } = toDocument('[43]');
			const semanticErrors = jsonDoc.validate(textDoc, schema);

			assert.strictEqual(semanticErrors!.length, 1);
		}
	});

	test('multipleOf with floats', function () {
		let schema: JSONSchema = {
			type: 'array',
			items: {
				type: 'number',
				multipleOf: 2e-4
			}
		};
		{
			const { textDoc, jsonDoc } = toDocument('[0.0002,0.2,0.64,2e+6,2.2e+10]');
			const semanticErrors = jsonDoc.validate(textDoc, schema);

			assert.strictEqual(semanticErrors!.length, 0);
		}
		{
			const { textDoc, jsonDoc } = toDocument('[2e-5,2e-10,1e-4]');
			const semanticErrors = jsonDoc.validate(textDoc, schema);

			assert.strictEqual(semanticErrors!.length, 3);
		}
		schema = {
			type: 'array',
			items: {
				type: 'number',
				multipleOf: 2.000000001
			}
		};
		{
			const { textDoc, jsonDoc } = toDocument('[2.000000001e5,6.000000003e8]');
			const semanticErrors = jsonDoc.validate(textDoc, schema);

			assert.strictEqual(semanticErrors!.length, 0);
		}
	});

	test('dependencies with array / dependentRequired', function () {
		let schema: JSONSchema = {
			type: 'object',
			properties: {
				a: {
					type: 'boolean'
				}
			},
			dependencies: {
				a: ['b']
			}
		};
		{
			const { textDoc, jsonDoc } = toDocument('{"a":true, "b":42}');
			const semanticErrors = jsonDoc.validate(textDoc, schema);

			assert.strictEqual(semanticErrors!.length, 0);
		}
		{
			const { textDoc, jsonDoc } = toDocument('{}');
			const semanticErrors = jsonDoc.validate(textDoc, schema);

			assert.strictEqual(semanticErrors!.length, 0);
		}
		{
			const { textDoc, jsonDoc } = toDocument('{"a":true}');

			const semanticErrors = jsonDoc.validate(textDoc, schema);
			assert.strictEqual(semanticErrors!.length, 1);
		}
		schema = {
			"type": "object",

			"properties": {
				"name": { "type": "string" },
				"credit_card": { "type": "number" },
				"billing_address": { "type": "string" }
			},

			"required": ["name"],

			"dependentRequired": {
				"credit_card": ["billing_address"]
			}
		};
		{
			const { textDoc, jsonDoc } = toDocument(`{
				"name": "John Doe",
				"credit_card": 5555555555555555,
				"billing_address": "555 Debtor's Lane"
			  }`);
			const semanticErrors = jsonDoc.validate(textDoc, schema);
			assert.strictEqual(semanticErrors!.length, 0);
		}
		{
			const { textDoc, jsonDoc } = toDocument(`{
				"name": "John Doe",
				"credit_card": 5555555555555555
			  }`);
			const semanticErrors = jsonDoc.validate(textDoc, schema);
			assert.strictEqual(semanticErrors!.length, 1);
		}
		{
			const { textDoc, jsonDoc } = toDocument(`{
				"name": "John Doe",
				"billing_address": "555 Debtor's Lane"
			  }`);
			const semanticErrors = jsonDoc.validate(textDoc, schema);
			assert.strictEqual(semanticErrors!.length, 0);
		}
	});

	test('dependencies with schema / dependentSchemas', function () {
		let schema: JSONSchema = {
			type: 'object',
			properties: {
				a: {
					type: 'boolean'
				}
			},
			dependencies: {
				a: {
					properties: {
						b: {
							type: 'integer'
						}
					}
				}
			}
		};
		{
			const { textDoc, jsonDoc } = toDocument('{"a":true, "b":42}');
			const semanticErrors = jsonDoc.validate(textDoc, schema);
			assert.strictEqual(semanticErrors!.length, 0);
		}
		{
			const { textDoc, jsonDoc } = toDocument('{}');
			const semanticErrors = jsonDoc.validate(textDoc, schema);
			assert.strictEqual(semanticErrors!.length, 0);
		}
		{
			const { textDoc, jsonDoc } = toDocument('{"a":true}');
			const semanticErrors = jsonDoc.validate(textDoc, schema);
			assert.strictEqual(semanticErrors!.length, 0);
		}
		{
			const { textDoc, jsonDoc } = toDocument('{"a":true, "b": "string"}');
			const semanticErrors = jsonDoc.validate(textDoc, schema);
			assert.strictEqual(semanticErrors!.length, 1);
		}
		schema = {
			"type": "object",

			"properties": {
				"name": { "type": "string" },
				"credit_card": { "type": "number" }
			},

			"required": ["name"],

			"dependentSchemas": {
				"credit_card": {
					"properties": {
						"billing_address": { "type": "string" }
					},
					"required": ["billing_address"]
				}
			}
		};
		{
			const { textDoc, jsonDoc } = toDocument(`{
				"name": "John Doe",
				"credit_card": 5555555555555555,
				"billing_address": "555 Debtor's Lane"
			  }`);
			const semanticErrors = jsonDoc.validate(textDoc, schema);
			assert.strictEqual(semanticErrors!.length, 0);
		}
		{
			const { textDoc, jsonDoc } = toDocument(`{
				"name": "John Doe",
				"credit_card": 5555555555555555
			  }`);
			const semanticErrors = jsonDoc.validate(textDoc, schema);
			assert.strictEqual(semanticErrors!.length, 1);
		}
		{
			const { textDoc, jsonDoc } = toDocument(`{
				"name": "John Doe",
				"billing_address": "555 Debtor's Lane"
			  }`);
			const semanticErrors = jsonDoc.validate(textDoc, schema);
			assert.strictEqual(semanticErrors!.length, 0);
		}
	});

	test('type as array', function () {
		const schema: JSONSchema = {
			type: 'object',
			properties: {
				'prop': {
					type: ['number', 'string']
				}
			}
		};

		{
			const { textDoc, jsonDoc } = toDocument('{"prop": 42}');
			const semanticErrors = jsonDoc.validate(textDoc, schema);
			assert.strictEqual(semanticErrors!.length, 0);
		}
		{
			const { textDoc, jsonDoc } = toDocument('{"prop": "string"}');
			const semanticErrors = jsonDoc.validate(textDoc, schema);
			assert.strictEqual(semanticErrors!.length, 0);
		}
		{
			const { textDoc, jsonDoc } = toDocument('{"prop": true}');
			const semanticErrors = jsonDoc.validate(textDoc, schema);
			assert.strictEqual(semanticErrors!.length, 1);
		}
	});

	test('deprecated message', function () {

		let schema: JSONSchema = {
			type: 'object',
			properties: {
				'prop': {
					deprecationMessage: "Prop is deprecated"
				}
			}
		};
		{
			const { textDoc, jsonDoc } = toDocument('{"prop": 42}');
			const semanticErrors = jsonDoc.validate(textDoc, schema);
			assert.strictEqual(semanticErrors!.length, 1);
		}

		schema = {
			type: 'object',
			properties: {
				'prop': {
					deprecated: true
				}
			}
		};
		{
			const { textDoc, jsonDoc } = toDocument('{"prop": 42}');
			const semanticErrors = jsonDoc.validate(textDoc, schema);
			assert.strictEqual(semanticErrors!.length, 1);
		}

<<<<<<< HEAD
		assert.strictEqual(semanticErrors!.length, 2);
	});

	
	test('deprecated', function () {

		const { textDoc, jsonDoc } = toDocument('{"prop": 42}');

		const schema: JSONSchema = {
			type: 'object',
			properties: {
				'prop': {
					deprecated: true
				}
			}
		};

		const semanticErrors = jsonDoc.validate(textDoc, schema);

		assert.strictEqual(semanticErrors!.length, 2);
	});

		
	test('deprecated does not fail schema validation', function () {
		{
			const { textDoc, jsonDoc } = toDocument('{"prop": 42}');

			const schema: JSONSchema = {
				type: 'object',
				properties: {
					'prop': {
						not: {
							type: "number",
							deprecated: true
						}
					}
				}
			};

			const semanticErrors = jsonDoc.validate(textDoc, schema);

			assert.strictEqual(semanticErrors!.length, 1);
			assert.strictEqual(semanticErrors![0].severity, DiagnosticSeverity.Warning);
		}
		{
			const { textDoc, jsonDoc } = toDocument('{"prop": "string"}');

			const schema: JSONSchema = {
				oneOf: [
					{
						type: "string",
						deprecated: true
					},
					{
						type: "string"
					}
				]
			};

			const semanticErrors = jsonDoc.validate(textDoc, schema);

			assert.strictEqual(semanticErrors!.length, 1);
			assert.strictEqual(semanticErrors![0].severity, DiagnosticSeverity.Warning);
		}
		{
			const { textDoc, jsonDoc } = toDocument('[1]');

			const schema: JSONSchema = {
				type: "array",
				contains: {
					type: "number",
					deprecated: true
				}
			};

			const semanticErrors = jsonDoc.validate(textDoc, schema);

			assert.strictEqual(semanticErrors!.length, 0);
		}
	});

	test('deprecated does work on nested properties', function () {

		const { textDoc, jsonDoc } = toDocument('{"prop": {"propDeprecated": "replaceMe"}}');

		const schema: JSONSchema = {
			type: 'object',
			properties: {
				'prop': {
					type: "object",
					properties: {
						propDeprecated: {
							deprecated: true
						}
					}
				}
			}
		};

		const semanticErrors = jsonDoc.validate(textDoc, schema);

		assert.strictEqual(semanticErrors!.length, 2);
	});

	test('deprecated does work on value only', function () {
		const schema: JSONSchema = {
			type: 'object',
			properties: {
				'prop': {
					anyOf: [
						{
							type: "string"
						},
						{
							type: "number",
							deprecated: true
						}
					]
				}
			}
		};
		{
			const { textDoc, jsonDoc } = toDocument('{"prop": -42}');

			const semanticErrors = jsonDoc.validate(textDoc, schema);

			assert.strictEqual(semanticErrors!.length, 1);
		}
		{
			const { textDoc, jsonDoc } = toDocument('{"prop": "not deprecated"}');

			const semanticErrors = jsonDoc.validate(textDoc, schema);

			assert.strictEqual(semanticErrors!.length, 0);
		}
=======
>>>>>>> 87acc36c
	});

	test('Strings with spaces', function () {

		const { textDoc, jsonDoc } = toDocument('{"key1":"first string", "key2":["second string"]}');
		assert.strictEqual(jsonDoc.syntaxErrors.length, 0);

		let node = jsonDoc.getNodeFromOffset(9);
		assert.strictEqual(getNodeValue(node!), 'first string');

		node = jsonDoc.getNodeFromOffset(34);
		assert.strictEqual(getNodeValue(node!), 'second string');

	});

	test('Schema information on node', function () {

		const { jsonDoc } = toDocument('{"key":42}');
		assert.strictEqual(jsonDoc.syntaxErrors.length, 0);

		const schema: JSONSchema = {
			type: 'object',
			properties: {
				'key': {
					oneOf: [{
						type: 'number',
						description: 'this is a number'
					}, {
						type: 'string',
						description: 'this is a string'
					}]
				}
			}
		};

		const node = jsonDoc.getNodeFromOffset(7);
		assert.strictEqual(node!.type, 'number');
		assert.strictEqual(getNodeValue(node!), 42);

		const matchingSchemas = jsonDoc.getMatchingSchemas(schema);
		const schemas = matchingSchemas.filter((s) => s.node === node && !s.inverted).map((s) => s.schema);

		assert.ok(Array.isArray(schemas));
		// 0 is the most specific schema,
		// 1 is the schema that contained the "oneOf" clause,
		assert.strictEqual(schemas.length, 2);
		assert.strictEqual(schemas[0].description, 'this is a number');
	});

	test('parse with comments', function () {

		function parse<T>(v: string): T {
			const { jsonDoc } = toDocument(v);
			assert.equal(jsonDoc.syntaxErrors.length, 0);
			return <T>getNodeValue(jsonDoc.root!);
		}

		let value = parse<{ far: string; }>('// comment\n{\n"far": "boo"\n}');
		assert.equal(value.far, 'boo');

		value = parse<{ far: string; }>('/* comm\nent\nent */\n{\n"far": "boo"\n}');
		assert.equal(value.far, 'boo');

		value = parse<{ far: string; }>('{\n"far": "boo"\n}');
		assert.equal(value.far, 'boo');

	});

	test('parse with comments collected', function () {

		function assertParse(v: string, expectedComments: number): void {
			const { jsonDoc } = toDocument(v);
			assert.equal(jsonDoc.comments.length, expectedComments);
		}

		assertParse('// comment\n{\n"far": "boo"\n}', 1);
		assertParse('/* comm\nent\nent */\n{\n"far": "boo"\n}', 1);
		assertParse('{\n"far": "boo"\n}', 0);
	});

	test('validate alternatives', function () {
		const schema: JSONSchema = {
			type: 'object',
			properties: {
				'key': {
					oneOf: [{
						type: 'object',
						properties: {
							type: {
								enum: ['foo']
							},
							prop1: {
								type: 'boolean'
							},
							prop2: {
								type: 'boolean'
							}
						}
					}, {
						type: 'object',
						properties: {
							type: {
								enum: ['bar']
							},
							prop2: {
								type: 'number'
							}
						}
					}]
				}
			}
		};
		{
			const { textDoc, jsonDoc } = toDocument('{"key":{"type":"foo", "prop2":1 }}');
			assert.strictEqual(jsonDoc.syntaxErrors.length, 0);

			const semanticErrors = jsonDoc.validate(textDoc, schema);
			assert.strictEqual(semanticErrors!.length, 1);
			assert.strictEqual(semanticErrors![0].message, 'Incorrect type. Expected "boolean".');
		}
		{
			const { textDoc, jsonDoc } = toDocument('{"key":{"type":"bar", "prop1":true, "prop2":false }}');
			assert.strictEqual(jsonDoc.syntaxErrors.length, 0);

			const semanticErrors = jsonDoc.validate(textDoc, schema);
			assert.strictEqual(semanticErrors!.length, 1);
			assert.strictEqual(semanticErrors![0].message, 'Incorrect type. Expected "number".');
		}
	});

	test('validate alternatives 2', function () {
		const schema: JSONSchema = {
			type: 'object',
			properties: {
				'key': {
					oneOf: [{
						type: 'object',
						properties: {
							type: {
								enum: ['foo']
							},
							prop1: {
								enum: ['v1, v2']
							},
							prop2: {
								enum: ['w1', 'w2']
							}
						}
					}, {
						type: 'object',
						properties: {
							type: {
								enum: ['bar']
							},
							prop2: {
								enum: ['x1', 'x2']
							}
						}
					}]
				}
			}
		};
		{
			const { textDoc, jsonDoc } = toDocument('{"key":{"type":"foo", "prop2":"x1" }}');
			assert.strictEqual(jsonDoc.syntaxErrors.length, 0);

			const semanticErrors = jsonDoc.validate(textDoc, schema);
			assert.strictEqual(semanticErrors!.length, 1);
			assert.strictEqual(semanticErrors![0].message, 'Value is not accepted. Valid values: "w1", "w2".');
		}
		{
			const { textDoc, jsonDoc } = toDocument('{"key":{"type":"bar", "prop1":"v1", "prop2":"w1" }}');
			assert.strictEqual(jsonDoc.syntaxErrors.length, 0);

			const semanticErrors = jsonDoc.validate(textDoc, schema);
			assert.strictEqual(semanticErrors!.length, 1);
			assert.strictEqual(semanticErrors![0].message, 'Value is not accepted. Valid values: "x1", "x2".');
		}
	});

	test('enum value merge', function () {
		const schema: JSONSchema = {
			type: 'object',
			properties: {
				'key': {
					oneOf: [{
						enum: ["a", "b"]
					}, {
						enum: ["c", "d"]
					}]
				}
			}
		};

		const { textDoc, jsonDoc } = toDocument('{"key":3 }');
		assert.strictEqual(jsonDoc.syntaxErrors.length, 0);

		const semanticErrors = jsonDoc.validate(textDoc, schema);
		assert.strictEqual(semanticErrors!.length, 1);
		assert.strictEqual(semanticErrors![0].message, 'Value is not accepted. Valid values: "a", "b", "c", "d".');
	});

	test('validate DocumentLanguageSettings: trailingCommas', async function () {
		const { textDoc, jsonDoc } = toDocument('{ "pages": [  "pages/index", "pages/log", ] }');

		const ls = getLanguageService({});
		let res = await ls.doValidation(textDoc, jsonDoc);
		assert.strictEqual(res.length, 1);
		assert.strictEqual(res[0].message, 'Trailing comma');
		assert.strictEqual(res[0].severity, DiagnosticSeverity.Error);

		res = await ls.doValidation(textDoc, jsonDoc, {});
		assert.strictEqual(res.length, 1);
		assert.strictEqual(res[0].message, 'Trailing comma');
		assert.strictEqual(res[0].severity, DiagnosticSeverity.Error);

		res = await ls.doValidation(textDoc, jsonDoc, { trailingCommas: 'warning' });
		assert.strictEqual(res.length, 1);
		assert.strictEqual(res[0].message, 'Trailing comma');
		assert.strictEqual(res[0].severity, DiagnosticSeverity.Warning);

		res = await ls.doValidation(textDoc, jsonDoc, { trailingCommas: 'ignore' });
		assert.strictEqual(res.length, 0);

		const schema: JSONSchema = { type: 'object', required: ['foo'] };
		res = await ls.doValidation(textDoc, jsonDoc, { trailingCommas: 'ignore' }, schema);
		assert.strictEqual(res.length, 1);
		assert.strictEqual(res[0].message, 'Missing property "foo".');
	});

	test('validate DocumentLanguageSettings: comments', async function () {
		const { textDoc, jsonDoc } = toDocument('{ "count": 1 /* change */ }');

		const ls = getLanguageService({});
		ls.configure({ allowComments: false });
		let res = await ls.doValidation(textDoc, jsonDoc);
		assert.strictEqual(res.length, 1);
		assert.strictEqual(res[0].message, 'Comments are not permitted in JSON.');
		assert.strictEqual(res[0].severity, DiagnosticSeverity.Error);

		res = await ls.doValidation(textDoc, jsonDoc, {});
		assert.strictEqual(res.length, 1);
		assert.strictEqual(res[0].message, 'Comments are not permitted in JSON.');
		assert.strictEqual(res[0].severity, DiagnosticSeverity.Error);

		res = await ls.doValidation(textDoc, jsonDoc, { comments: 'ignore' });
		assert.strictEqual(res.length, 0);

		res = await ls.doValidation(textDoc, jsonDoc, { comments: 'warning' });
		assert.strictEqual(res.length, 1);
		assert.strictEqual(res[0].message, 'Comments are not permitted in JSON.');
		assert.strictEqual(res[0].severity, DiagnosticSeverity.Warning);

	});


});<|MERGE_RESOLUTION|>--- conflicted
+++ resolved
@@ -2381,144 +2381,6 @@
 			assert.strictEqual(semanticErrors!.length, 1);
 		}
 
-<<<<<<< HEAD
-		assert.strictEqual(semanticErrors!.length, 2);
-	});
-
-	
-	test('deprecated', function () {
-
-		const { textDoc, jsonDoc } = toDocument('{"prop": 42}');
-
-		const schema: JSONSchema = {
-			type: 'object',
-			properties: {
-				'prop': {
-					deprecated: true
-				}
-			}
-		};
-
-		const semanticErrors = jsonDoc.validate(textDoc, schema);
-
-		assert.strictEqual(semanticErrors!.length, 2);
-	});
-
-		
-	test('deprecated does not fail schema validation', function () {
-		{
-			const { textDoc, jsonDoc } = toDocument('{"prop": 42}');
-
-			const schema: JSONSchema = {
-				type: 'object',
-				properties: {
-					'prop': {
-						not: {
-							type: "number",
-							deprecated: true
-						}
-					}
-				}
-			};
-
-			const semanticErrors = jsonDoc.validate(textDoc, schema);
-
-			assert.strictEqual(semanticErrors!.length, 1);
-			assert.strictEqual(semanticErrors![0].severity, DiagnosticSeverity.Warning);
-		}
-		{
-			const { textDoc, jsonDoc } = toDocument('{"prop": "string"}');
-
-			const schema: JSONSchema = {
-				oneOf: [
-					{
-						type: "string",
-						deprecated: true
-					},
-					{
-						type: "string"
-					}
-				]
-			};
-
-			const semanticErrors = jsonDoc.validate(textDoc, schema);
-
-			assert.strictEqual(semanticErrors!.length, 1);
-			assert.strictEqual(semanticErrors![0].severity, DiagnosticSeverity.Warning);
-		}
-		{
-			const { textDoc, jsonDoc } = toDocument('[1]');
-
-			const schema: JSONSchema = {
-				type: "array",
-				contains: {
-					type: "number",
-					deprecated: true
-				}
-			};
-
-			const semanticErrors = jsonDoc.validate(textDoc, schema);
-
-			assert.strictEqual(semanticErrors!.length, 0);
-		}
-	});
-
-	test('deprecated does work on nested properties', function () {
-
-		const { textDoc, jsonDoc } = toDocument('{"prop": {"propDeprecated": "replaceMe"}}');
-
-		const schema: JSONSchema = {
-			type: 'object',
-			properties: {
-				'prop': {
-					type: "object",
-					properties: {
-						propDeprecated: {
-							deprecated: true
-						}
-					}
-				}
-			}
-		};
-
-		const semanticErrors = jsonDoc.validate(textDoc, schema);
-
-		assert.strictEqual(semanticErrors!.length, 2);
-	});
-
-	test('deprecated does work on value only', function () {
-		const schema: JSONSchema = {
-			type: 'object',
-			properties: {
-				'prop': {
-					anyOf: [
-						{
-							type: "string"
-						},
-						{
-							type: "number",
-							deprecated: true
-						}
-					]
-				}
-			}
-		};
-		{
-			const { textDoc, jsonDoc } = toDocument('{"prop": -42}');
-
-			const semanticErrors = jsonDoc.validate(textDoc, schema);
-
-			assert.strictEqual(semanticErrors!.length, 1);
-		}
-		{
-			const { textDoc, jsonDoc } = toDocument('{"prop": "not deprecated"}');
-
-			const semanticErrors = jsonDoc.validate(textDoc, schema);
-
-			assert.strictEqual(semanticErrors!.length, 0);
-		}
-=======
->>>>>>> 87acc36c
 	});
 
 	test('Strings with spaces', function () {
