/*---------------------------------------------------------------------------------------------
 *  Copyright (c) Microsoft Corporation. All rights reserved.
 *  Licensed under the MIT License. See License.txt in the project root for license information.
 *--------------------------------------------------------------------------------------------*/

import * as assert from 'assert';
import * as SchemaService from '../services/jsonSchemaService';
import * as Parser from '../parser/jsonParser';
import { promises as fs } from 'fs';
import * as url from 'url';
import * as path from 'path';
<<<<<<< HEAD
import { getLanguageService, JSONSchema, SchemaRequestService, TextDocument, MatchingSchema } from '../jsonLanguageService';
import { DiagnosticSeverity, SchemaConfiguration } from '../jsonLanguageTypes';
=======
import { getLanguageService, JSONSchema, SchemaRequestService, TextDocument, MatchingSchema, DiagnosticTag } from '../jsonLanguageService';
import { DiagnosticSeverity } from '../jsonLanguageTypes';
>>>>>>> 0ca532e8

function toDocument(text: string, config?: Parser.JSONDocumentConfig, uri = 'foo://bar/file.json'): { textDoc: TextDocument, jsonDoc: Parser.JSONDocument } {

	const textDoc = TextDocument.create(uri, 'json', 0, text);
	const jsonDoc = Parser.parse(textDoc, config);
	return { textDoc, jsonDoc };
}

suite('JSON Schema', () => {

	const fixureDocuments: { [uri: string]: string } = {
		'http://schema.management.azure.com/schemas/2015-01-01/deploymentTemplate.json': 'deploymentTemplate.json',
		'http://schema.management.azure.com/schemas/2015-01-01/deploymentParameters.json': 'deploymentParameters.json',
		'http://schema.management.azure.com/schemas/2015-01-01/Microsoft.Authorization.json': 'Microsoft.Authorization.json',
		'http://schema.management.azure.com/schemas/2015-01-01/Microsoft.Resources.json': 'Microsoft.Resources.json',
		'http://schema.management.azure.com/schemas/2014-04-01-preview/Microsoft.Sql.json': 'Microsoft.Sql.json',
		'http://schema.management.azure.com/schemas/2014-06-01/Microsoft.Web.json': 'Microsoft.Web.json',
		'http://schema.management.azure.com/schemas/2014-04-01/SuccessBricks.ClearDB.json': 'SuccessBricks.ClearDB.json',
		'http://schema.management.azure.com/schemas/2015-08-01/Microsoft.Compute.json': 'Microsoft.Compute.json'
	};

	function newMockRequestService(schemas: { [uri: string]: JSONSchema } = {}, accesses: string[] = []): SchemaRequestService {

		return async (uri: string): Promise<string> => {
			if (uri.length && uri[uri.length - 1] === '#') {
				uri = uri.substr(0, uri.length - 1);
			}
			const schema = schemas[uri];
			if (schema) {
				if (accesses.indexOf(uri) === -1) {
					accesses.push(uri);
				}
				return Promise.resolve(JSON.stringify(schema));
			}

			const fileName = fixureDocuments[uri];
			if (fileName) {
				const fixturePath = path.join(__dirname, '../../../src/test/fixtures', fileName);
				return (await fs.readFile(fixturePath)).toString();
			}
			throw new Error("Resource not found");
		};
	}

	const workspaceContext = {
		resolveRelativePath: (relativePath: string, resource: string) => {
			return url.resolve(resource, relativePath);
		}
	};

	test('Resolving $refs', async function () {
		const service = new SchemaService.JSONSchemaService(newMockRequestService(), workspaceContext);
		service.setSchemaContributions({
			schemas: {
				"https://myschemastore/main": {
					id: 'https://myschemastore/main',
					type: 'object',
					properties: {
						child: {
							'$ref': 'https://myschemastore/child'
						}
					}
				},
				"https://myschemastore/child": {
					id: 'https://myschemastore/child',
					type: 'bool',
					description: 'Test description'
				}
			}
		});

		const fs = await service.getResolvedSchema('https://myschemastore/main');
		assert.deepStrictEqual(fs?.schema.properties?.['child'], {
			type: 'bool',
			description: 'Test description'
		});


	});

	test('Resolving $refs 2', async function () {
		const service = new SchemaService.JSONSchemaService(newMockRequestService(), workspaceContext);
		service.setSchemaContributions({
			schemas: {
				"http://json.schemastore.org/swagger-2.0": {
					id: 'http://json.schemastore.org/swagger-2.0',
					type: 'object',
					properties: {
						"responseValue": {
							"$ref": "#/definitions/jsonReference"
						}
					},
					definitions: {
						"jsonReference": {
							"type": "object",
							"required": ["$ref"],
							"properties": {
								"$ref": {
									"type": "string"
								}
							}
						}
					}
				}
			}
		});

		const fs = await service.getResolvedSchema('http://json.schemastore.org/swagger-2.0');
		assert.deepStrictEqual(fs?.schema.properties?.['responseValue'], {
			type: 'object',
			required: ["$ref"],
			properties: { $ref: { type: 'string' } }
		});


	});

	test('Resolving $refs 3', async function () {
		const service = new SchemaService.JSONSchemaService(newMockRequestService(), workspaceContext);
		service.setSchemaContributions({
			schemas: {
				"https://myschemastore/main/schema1.json": {
					id: 'https://myschemastore/main/schema1.json',
					type: 'object',
					properties: {
						p1: {
							'$ref': 'schema2.json#/definitions/hello'
						},
						p2: {
							'$ref': './schema2.json#/definitions/hello'
						},
						p3: {
							'$ref': '/main/schema2.json#/definitions/hello'
						}
					}
				},
				"https://myschemastore/main/schema2.json": {
					id: 'https://myschemastore/main/schema2.json',
					definitions: {
						"hello": {
							"type": "string",
							"enum": ["object"],
						}
					}
				}
			}
		});

		const fs = await service.getResolvedSchema('https://myschemastore/main/schema1.json');
		assert.deepStrictEqual(fs?.schema.properties?.['p1'], {
			type: 'string',
			enum: ["object"]
		});
		assert.deepStrictEqual(fs?.schema.properties?.['p2'], {
			type: 'string',
			enum: ["object"]
		});
		assert.deepStrictEqual(fs?.schema.properties?.['p3'], {
			type: 'string',
			enum: ["object"]
		});


	});

	test('Resolving $refs 4', async function () {
		const service = new SchemaService.JSONSchemaService(newMockRequestService(), workspaceContext);
		service.setSchemaContributions({
			schemas: {
				"https://myschemastore/main/schema1.json": {
					id: 'https://myschemastore/main/schema1.json',
					type: 'object',
					properties: {
						p1: {
							'$ref': 'schema2.json#/definitions/hello'
						},
						p2: {
							'$ref': './schema2.json#/definitions/hello'
						},
						p3: {
							'$ref': '/main/schema2.json#/definitions/hello'
						}
					}
				},
				"https://myschemastore/main/schema2.json": {
					id: 'https://myschemastore/main/schema2.json',
					definitions: {
						"hello": {
							"type": "string",
							"enum": ["object"],
						}
					}
				}
			}
		});

		const fs = await service.getResolvedSchema('https://myschemastore/main/schema1.json');
		assert.deepStrictEqual(fs?.schema.properties?.['p1'], {
			type: 'string',
			enum: ["object"]
		});
		assert.deepStrictEqual(fs?.schema.properties?.['p2'], {
			type: 'string',
			enum: ["object"]
		});
		assert.deepStrictEqual(fs?.schema.properties?.['p3'], {
			type: 'string',
			enum: ["object"]
		});

	});

	test('Resolving escaped $refs', async function () {
		const service = new SchemaService.JSONSchemaService(newMockRequestService(), workspaceContext);
		service.setSchemaContributions({
			schemas: {
				"https://myschemastore/main/schema1.json": {
					id: 'https://myschemastore/main/schema1.json',
					type: 'object',
					properties: {
						p1: {
							'$ref': 'schema2.json#/definitions/hello~0foo~1bar'
						},
						p2: {
							'$ref': './schema2.json#/definitions/hello~0foo~1bar'
						},
						p3: {
							'$ref': '/main/schema2.json#/definitions/hello~0foo~1bar'
						}
					}
				},
				"https://myschemastore/main/schema2.json": {
					id: 'https://myschemastore/main/schema2.json',
					definitions: {
						"hello~foo/bar": {
							"type": "string",
						}
					}
				}
			}
		});

		const fs = await service.getResolvedSchema('https://myschemastore/main/schema1.json');
		assert.deepStrictEqual(fs?.schema.properties?.['p1'], {
			type: 'string'
		});
		assert.deepStrictEqual(fs?.schema.properties?.['p2'], {
			type: 'string'
		});
		assert.deepStrictEqual(fs?.schema.properties?.['p3'], {
			type: 'string'
		});
	});

	test('Resolving $refs to local $ids', async function () {
		const service = new SchemaService.JSONSchemaService(newMockRequestService(), workspaceContext);

		service.setSchemaContributions({
			schemas: {
				"https://myschemastore/main/schema1.json": {
					id: 'https://myschemastore/main/schema1.json',
					definitions: {
						hello: {
							id: '#hello',
							type: 'string',
							const: 'hello'
						},
						world: {
							$id: '#world',
							type: 'string',
							const: 'world'
						}
					},
					type: 'object',
					properties: {
						p1: {
							$ref: '#hello'
						},
						p2: {
							$ref: '#world'
						}
					}
				}
			}
		});

		const fs = await service.getResolvedSchema('https://myschemastore/main/schema1.json');
		assert.deepStrictEqual(fs?.schema.properties?.p1, {
			type: 'string',
			const: 'hello'
		});
		assert.deepStrictEqual(fs?.schema.properties?.p2, {
			type: 'string',
			const: 'world'
		});
	});

	test('Resolving $refs to local $anchors', async function () {
		const service = new SchemaService.JSONSchemaService(newMockRequestService(), workspaceContext);

		service.setSchemaContributions({
			schemas: {
				"https://example.com/schemas/address": {
					"$id": "https://example.com/schemas/address",

					"type": "object",
					"properties": {
						"street_address":
						{
							"$anchor": "street_address",
							"type": "string"
						},
						"city": { "type": "string" },
						"state": { "type": "string" }
					},
					"required": ["street_address", "city", "state"]
				},
				"https://example.com/schemas/customer": {
					"$id": "https://example.com/schemas/customer",

					"type": "object",
					"properties": {
						"first_name": { "type": "string" },
						"last_name": { "type": "string" },
						"street_address": { "$ref": "/schemas/address#street_address" },
					}
				}
			}
		});

		const fs = await service.getResolvedSchema('https://example.com/schemas/customer');
		assert.deepStrictEqual(fs?.schema.properties?.street_address, {
			type: 'string',
			$anchor: "street_address"
		});
	});

	test('Resolving $refs to external $ids', async function () {
		const service = new SchemaService.JSONSchemaService(newMockRequestService(), workspaceContext);
		service.setSchemaContributions({
			schemas: {
				"https://myschemastore/main/schema1.json": {
					id: 'https://myschemastore/main/schema1.json',
					type: 'object',
					properties: {
						p1: {
							'$ref': 'schema2.json#hello'
						},
						p2: {
							'$ref': './schema2.json#/definitions/hello'
						},
						p3: {
							'$ref': '/main/schema2.json#/definitions/hello'
						}
					}
				},
				"https://myschemastore/main/schema2.json": {
					id: 'https://myschemastore/main/schema2.json',
					definitions: {
						"hello": {
							$id: "#hello",
							"type": "string",
							"enum": ["object"],
						}
					}
				}
			}
		});

		const fs = await service.getResolvedSchema('https://myschemastore/main/schema1.json');
		assert.deepStrictEqual(fs?.schema.properties?.['p1'], {
			type: 'string',
			enum: ["object"]
		});
		assert.deepStrictEqual(fs?.schema.properties?.['p2'], {
			type: 'string',
			enum: ["object"]
		});
		assert.deepStrictEqual(fs?.schema.properties?.['p3'], {
			type: 'string',
			enum: ["object"]
		});
	});

	test('Resolving $refs to external $ids with same as local', async function () {
		const service = new SchemaService.JSONSchemaService(newMockRequestService(), workspaceContext);
		service.setSchemaContributions({
			schemas: {
				"https://myschemastore/main/schema1.json": {
					id: 'https://myschemastore/main/schema1.json',
					definitions: {
						"hello": {
							$id: "#hello",
							"type": "string",
							"const": "wrong",
						}
					},
					type: 'object',
					properties: {
						p1: {
							'$ref': 'schema2.json#hello'
						}
					}
				},
				"https://myschemastore/main/schema2.json": {
					id: 'https://myschemastore/main/schema2.json',
					definitions: {
						"hello": {
							$id: "#hello",
							"type": "string",
							"const": "correct"
						}
					}
				}
			}
		});

		const fs = await service.getResolvedSchema('https://myschemastore/main/schema1.json');
		assert.deepStrictEqual(fs?.schema.properties?.['p1'], {
			type: 'string',
			const: 'correct'
		});
	});


	test('Resolving external $ref two levels', async function () {
		const service = new SchemaService.JSONSchemaService(newMockRequestService(), workspaceContext);
		service.setSchemaContributions({
			schemas: {
				"https://myschemastore/main/schema1.json": {
					id: 'https://myschemastore/main/schema1.json',
					type: 'object',
					properties: {
						p1: {
							$ref: 'schema2.json#blue'
						}
					}
				},
				"https://myschemastore/main/schema3.json": {
					id: 'https://myschemastore/main/schema3.json',
					definitions: {
						"world": {
							$id: '#world',
							type: 'string',
							const: 'world'
						}
					}
				},
				"https://myschemastore/main/schema2.json": {
					id: 'https://myschemastore/main/schema2.json',
					definitions: {
						"_blue": {
							$id: '#blue',
							$ref: 'schema3.json#world',
							description: '_blue',
						}
					}
				}
			}
		});

		const resolvedSchema = await service.getResolvedSchema('https://myschemastore/main/schema1.json');
		assert.deepStrictEqual(resolvedSchema?.schema.properties?.p1, {
			type: 'string',
			const: 'world',
			description: '_blue'
		});
	});

	test('Resolving external $ref referenced multiple times', async function () {
		const service = new SchemaService.JSONSchemaService(newMockRequestService(), workspaceContext);
		service.setSchemaContributions({
			schemas: {
				"https://myschemastore/main/schema1.json": {
					id: 'https://myschemastore/main/schema1.json',
					type: 'object',
					properties: {
						p1: {
							$ref: 'schema2.json#blue'
						},
						p2: {
							'$ref': 'https://myschemastore/main/schema2.json#blue'
						},
						p3: {
							'$ref': 'https://myschemastore/main/schema2.json#/definitions/_blue'
						}
					}
				},
				"https://myschemastore/main/schema2.json": {
					id: 'https://myschemastore/main/schema2.json',
					definitions: {
						"_blue": {
							$id: '#blue',
							const: 'blue'
						}
					}
				}
			}
		});

		const resolvedSchema = await service.getResolvedSchema('https://myschemastore/main/schema1.json');
		assert.deepStrictEqual(resolvedSchema?.schema.properties?.p1, {
			const: 'blue'
		});
		assert.deepStrictEqual(resolvedSchema?.schema.properties?.p2, {
			const: 'blue'
		});
		assert.deepStrictEqual(resolvedSchema?.schema.properties?.p3, {
			const: 'blue'
		});
	});

	test('Resolving external $ref to ref', async function () {
		const service = new SchemaService.JSONSchemaService(newMockRequestService(), workspaceContext);
		service.setSchemaContributions({
			schemas: {
				"https://myschemastore/main/schema1.json": {
					id: 'https://myschemastore/main/schema1.json',
					type: 'object',
					properties: {
						p1: {
							'$ref': 'https://myschemastore/main/schema2.json#red'
						}
					}
				},
				"https://myschemastore/main/schema2.json": {
					id: 'https://myschemastore/main/schema2.json',
					definitions: {
						"_red": {
							$id: '#red',
							$ref: '#yellow'
						},
						"_yellow": {
							$id: '#yellow',
							type: 'number',
							const: 5
						}
					}
				}
			}
		});

		const resolvedSchema = await service.getResolvedSchema('https://myschemastore/main/schema1.json');
		assert.deepStrictEqual(resolvedSchema?.schema.properties?.p1, {
			type: 'number',
			const: 5
		});
	});

	test('Resolving external $ref recursive', async function () {
		const service = new SchemaService.JSONSchemaService(newMockRequestService(), workspaceContext);
		service.setSchemaContributions({
			schemas: {
				"https://myschemastore/main/schema1.json": {
					id: 'https://myschemastore/main/schema1.json',
					definitions: {
						"world": {
							$id: '#world',
							type: 'string',
							const: 'world'
						}
					},
					type: 'object',
					properties: {
						p1: {
							$ref: 'schema2.json#blue'
						}
					}
				},
				"https://myschemastore/main/schema2.json": {
					id: 'https://myschemastore/main/schema2.json',
					definitions: {
						"blue": {
							$id: '#blue',
							$ref: 'schema1.json#world'
						}
					}
				}
			}
		});

		const resolvedSchema = await service.getResolvedSchema('https://myschemastore/main/schema1.json');
		assert.deepStrictEqual(resolvedSchema?.schema.properties?.p1, {
			type: 'string',
			const: 'world'
		});
	});


	test('Resolving external $ref to already resolved schema', async function () {
		const service = new SchemaService.JSONSchemaService(newMockRequestService(), workspaceContext);
		service.setSchemaContributions({
			schemas: {
				"https://myschemastore/main/schema1.json": {
					type: 'object',
					properties: {
						p1: {
							$ref: 'schema2.json#blue'
						}
					}
				},
				"https://myschemastore/main/schema3.json": {
					type: 'object',
					properties: {
						p1: {
							$ref: 'schema2.json#blue'
						}
					}
				},
				"https://myschemastore/main/schema2.json": {
					definitions: {
						"blue": {
							$id: '#blue',
							type: 'string',
							const: 'blue'
						}
					}
				}
			}
		});

		const resolvedSchema1 = await service.getResolvedSchema('https://myschemastore/main/schema1.json');
		assert.deepStrictEqual(resolvedSchema1?.schema.properties?.p1, {
			type: 'string',
			const: 'blue'
		});
		const resolvedSchema3 = await service.getResolvedSchema('https://myschemastore/main/schema3.json');
		assert.deepStrictEqual(resolvedSchema3?.schema.properties?.p1, {
			type: 'string',
			const: 'blue'
		});
	});


	test('Resolving $refs 5', async function () {
		const service = new SchemaService.JSONSchemaService(newMockRequestService(), workspaceContext);
		service.setSchemaContributions({
			schemas: {
				"https://myschemastore/main/schema1.json": {
					"type": "object",
					"properties": {
						"p1": {
							"$ref": "#hello"
						},
						"p2": {
							"$ref": "#world"
						},
						"p3": {
							"id": "#hello",
							"type": "string",
							"const": "hello"
						},
						"p4": {
							"type": "object",
							"properties": {
								"deep": {
									"$id": "#world",
									"type": "string",
									"const": "world"
								}
							},
							"additionalProperties": false
						}
					},
					"additionalProperties": false
				},
			}
		});

		const fs = await service.getResolvedSchema('https://myschemastore/main/schema1.json');
		assert.deepStrictEqual(fs?.schema.properties?.['p1'], {
			type: 'string',
			const: 'hello'
		});

		assert.deepStrictEqual(fs?.schema.properties?.['p2'], {
			"type": "string",
			"const": "world"
		});
	});

	test('Recursive $refs to $ids', async function () {
		const service = new SchemaService.JSONSchemaService(newMockRequestService(), workspaceContext);
		service.setSchemaContributions({
			schemas: {
				"https://myschemastore/main/schema1.json": {
					"type": "object",
					"definitions": {
						"foo": {
							"id": "#foo",
							"type": "object",
							"properties": {
								"bar": {
									"type": "string",
									"const": "hello"
								},
								"foo": {
									"$ref": "#foo"
								}
							},
							"additionalProperties": false
						}
					},
					"properties": {
						"foo": {
							"$ref": "#foo"
						}
					},
					"additionalProperties": false
				}
			}
		});

		const fs = await service.getResolvedSchema('https://myschemastore/main/schema1.json');
		assert.deepStrictEqual(fs?.schema.properties?.['foo'], {
			"type": "object",
			"properties": {
				"bar": {
					"type": "string",
					"const": "hello"
				},
				"foo": {
					"additionalProperties": false,
					properties: fs?.schema.definitions?.['foo'].properties,
					type: "object"
				}
			},
			"additionalProperties": false
		});
	});

	test('FileSchema', async function () {
		const service = new SchemaService.JSONSchemaService(newMockRequestService(), workspaceContext);

		service.setSchemaContributions({
			schemas: {
				"test://schemas/main": {
					id: 'test://schemas/main',
					type: 'object',
					properties: {
						child: {
							type: 'object',
							properties: {
								'grandchild': {
									type: 'number',
									description: 'Meaning of Life'
								}
							}
						}
					}
				}
			}
		});

		const fs = await service.getResolvedSchema('test://schemas/main');
		const section = fs?.getSection(['child', 'grandchild']);
		assert.strictEqual(section?.description, 'Meaning of Life');
	});

	test('Array FileSchema', async function () {
		const service = new SchemaService.JSONSchemaService(newMockRequestService(), workspaceContext);

		service.setSchemaContributions({
			schemas: {
				"test://schemas/main": {
					id: 'test://schemas/main',
					type: 'object',
					properties: {
						child: {
							type: 'array',
							items: {
								'type': 'object',
								'properties': {
									'grandchild': {
										type: 'number',
										description: 'Meaning of Life'
									}
								}
							}
						}
					}
				}
			}
		});

		const fs = await service.getResolvedSchema('test://schemas/main');
		const section = fs?.getSection(['child', '0', 'grandchild']);
		assert.strictEqual(section?.description, 'Meaning of Life');
	});

	test('Missing subschema', async function () {
		const service = new SchemaService.JSONSchemaService(newMockRequestService(), workspaceContext);

		service.setSchemaContributions({
			schemas: {
				"test://schemas/main": {
					id: 'test://schemas/main',
					type: 'object',
					properties: {
						child: {
							type: 'object'
						}
					}
				}
			}
		});

		const fs = await service.getResolvedSchema('test://schemas/main');
		const section = fs?.getSection(['child', 'grandchild']);
		assert.strictEqual(section, undefined);
	});

	test('Preloaded Schema', async function () {
		const service = new SchemaService.JSONSchemaService(newMockRequestService(), workspaceContext);
		const id = 'https://myschemastore/test1';
		const schema: JSONSchema = {
			type: 'object',
			properties: {
				child: {
					type: 'object',
					properties: {
						'grandchild': {
							type: 'number',
							description: 'Meaning of Life'
						}
					}
				}
			}
		};

		service.registerExternalSchema(id, ['*.json'], schema);

		const fs = await service.getSchemaForResource('test.json');
		const section = fs?.getSection(['child', 'grandchild']);
		assert.strictEqual(section?.description, 'Meaning of Life');
	});

	test('Preloaded Schema, string as URI', async function () {
		// for https://github.com/microsoft/monaco-editor/issues/2683
		const service = new SchemaService.JSONSchemaService(newMockRequestService(), workspaceContext);
		const id = 'a5f8f39b-c7ee-48f8-babe-b7146ed3c055';
		const schema: JSONSchema = {
			type: 'object',
			properties: {
				child: {
					type: 'object',
					properties: {
						'grandchild': {
							type: 'number',
							description: 'Meaning of Life'
						}
					}
				}
			}
		};

		service.registerExternalSchema(id, ['*.json'], schema);

		const fs = await service.getSchemaForResource('test.json');
		const section = fs?.getSection(['child', 'grandchild']);
		assert.strictEqual(section?.description, 'Meaning of Life');
	});

	test('Multiple matches', async function () {
		const service = new SchemaService.JSONSchemaService(newMockRequestService(), workspaceContext);
		const id1 = 'https://myschemastore/test1';
		const schema1: JSONSchema = {
			type: 'object',
			properties: {
				foo: {
					enum: [1],
				}
			}
		};

		const id2 = 'https://myschemastore/test2';
		const schema2: JSONSchema = {
			type: 'object',
			properties: {
				bar: {
					enum: [2],
				}
			}
		};

		service.registerExternalSchema(id1, ['*.json'], schema1);
		service.registerExternalSchema(id2, ['test.json'], schema2);

		const fs = await service.getSchemaForResource('test.json');
		const { textDoc, jsonDoc } = toDocument(JSON.stringify({ foo: true, bar: true }));
		const problems = jsonDoc.validate(textDoc, fs?.schema);
		assert.strictEqual(problems?.length, 2);

	});

	test('External Schema', async function () {
		const service = new SchemaService.JSONSchemaService(newMockRequestService(), workspaceContext);
		const id = 'https://myschemastore/test1';
		const schema: JSONSchema = {
			type: 'object',
			properties: {
				child: {
					type: 'object',
					properties: {
						'grandchild': {
							type: 'number',
							description: 'Meaning of Life'
						}
					}
				}
			}
		};

		service.registerExternalSchema(id, ['*.json'], schema);

		const fs = await service.getSchemaForResource('test.json');
		const section = fs?.getSection(['child', 'grandchild']);
		assert.strictEqual(section?.description, 'Meaning of Life');
	});


	test('Resolving in-line $refs', async function () {
		const service = new SchemaService.JSONSchemaService(newMockRequestService(), workspaceContext);
		const id = 'https://myschemastore/test1';

		const schema: JSONSchema = {
			id: 'test://schemas/main',
			type: 'object',
			definitions: {
				'grandchild': {
					type: 'number',
					description: 'Meaning of Life'
				}
			},
			properties: {
				child: {
					type: 'array',
					items: {
						'type': 'object',
						'properties': {
							'grandchild': {
								$ref: '#/definitions/grandchild'
							}
						}
					}
				}
			}
		};

		service.registerExternalSchema(id, ['*.json'], schema);

		const fs = await service.getSchemaForResource('test.json');
		const section = fs?.getSection(['child', '0', 'grandchild']);
		assert.strictEqual(section?.description, 'Meaning of Life');
	});

	test('Resolving in-line $refs automatically for external schemas', async function () {
		const service = new SchemaService.JSONSchemaService(newMockRequestService(), workspaceContext);
		const id = 'https://myschemastore/test1';
		const schema: JSONSchema = {
			id: 'test://schemas/main',
			type: 'object',
			definitions: {
				'grandchild': {
					type: 'number',
					description: 'Meaning of Life'
				}
			},
			properties: {
				child: {
					type: 'array',
					items: {
						'type': 'object',
						'properties': {
							'grandchild': {
								$ref: '#/definitions/grandchild'
							}
						}
					}
				}
			}
		};

		const fsm = service.registerExternalSchema(id, ['*.json'], schema);
		const fs = await fsm.getResolvedSchema();
		const section = fs.getSection(['child', '0', 'grandchild']);
		assert.strictEqual(section?.description, 'Meaning of Life');
	});


	test('Clearing External Schemas', async function () {
		const service = new SchemaService.JSONSchemaService(newMockRequestService(), workspaceContext);
		const id1 = 'http://myschemastore/test1';
		const schema1: JSONSchema = {
			type: 'object',
			properties: {
				child: {
					type: 'number'
				}
			}
		};

		const id2 = 'http://myschemastore/test2';
		const schema2: JSONSchema = {
			type: 'object',
			properties: {
				child: {
					type: 'string'
				}
			}
		};

		service.registerExternalSchema(id1, ['test.json', 'bar.json'], schema1);

		const fs = await service.getSchemaForResource('test.json');
		assert.strictEqual(fs?.getSection(['child'])?.type, 'number');

		service.clearExternalSchemas();

		service.registerExternalSchema(id2, ['*.json'], schema2);

		const fs2 = await service.getSchemaForResource('test.json');
		assert.strictEqual(fs2?.getSection(['child'])?.type, 'string');

	});

	test('Schema contributions', async function () {
		const service = new SchemaService.JSONSchemaService(newMockRequestService(), workspaceContext);

		service.setSchemaContributions({
			schemas: {
				"http://myschemastore/myschemabar": {
					id: 'http://myschemastore/myschemabar',
					type: 'object',
					properties: {
						foo: {
							type: 'string'
						}
					}
				}
			},
			schemaAssociations: [
				{
					pattern: ['*.bar'],
					uris: ['http://myschemastore/myschemabar', 'http://myschemastore/myschemafoo']
				}
			]
		});

		const id2 = 'http://myschemastore/myschemafoo';
		const schema2: JSONSchema = {
			type: 'object',
			properties: {
				child: {
					type: 'string'
				}
			}
		};

		service.registerExternalSchema(id2, undefined, schema2);

		let resolvedSchema = await service.getSchemaForResource('main.bar');
		assert.deepStrictEqual(resolvedSchema?.errors, []);
		assert.strictEqual(2, resolvedSchema?.schema.allOf?.length);

		service.clearExternalSchemas();

		resolvedSchema = await service.getSchemaForResource('main.bar');
		assert.strictEqual(resolvedSchema?.errors.length, 1);
		assert.strictEqual(resolvedSchema?.errors[0], "Problems loading reference 'http://myschemastore/myschemafoo': Unable to load schema from 'http://myschemastore/myschemafoo': Resource not found.");

		service.clearExternalSchemas();
		service.registerExternalSchema(id2, undefined, schema2);

		resolvedSchema = await service.getSchemaForResource('main.bar');
		assert.strictEqual(resolvedSchema?.errors.length, 0);

	});

	test('Exclusive file patterns', async function () {
		const service = new SchemaService.JSONSchemaService(newMockRequestService(), workspaceContext);

		service.setSchemaContributions({
			schemas: {
				"http://myschemastore/myschemabar": {
					maxProperties: 0
				}
			},
			schemaAssociations: [
				{
					pattern: ['/folder/*.json', '!/folder/bar/*.json', '/folder/bar/zoo.json'],
					uris: ['http://myschemastore/myschemabar']
				}
			]
		});
		const positives = ['/folder/a.json', '/folder/bar.json', '/folder/bar/zoo.json'];
		const negatives = ['/folder/bar/a.json', '/folder/bar/z.json'];

		for (const positive of positives) {
			assert.ok(await service.getSchemaForResource(positive), positive);
		}
		for (const negative of negatives) {
			assert.ok(!await service.getSchemaForResource(negative), negative);
		}
	});

	test('Schema matching, where fileMatch is a literal pattern, and denotes filename only', async function () {

		const ls = getLanguageService({ workspaceContext });
		ls.configure({ schemas: [{ uri: 'http://myschemastore/myschemabar', fileMatch: ['part.json'], schema: { type: 'object', required: ['foo'] } }] });

		const positives = ['file:///folder/part.json', 'file:///folder/part.json?f=true', 'file:///folder/part.json#f=true'];
		const negatives = ['file:///folder/rampart.json', 'file:///folder/part.json/no.part.json', 'file:///folder/foo?part.json', 'file:///folder/foo#part.json'];

		for (const positive of positives) {
			const doc = toDocument("{}", undefined, positive);
			const ms = await ls.getMatchingSchemas(doc.textDoc, doc.jsonDoc);
			assert.ok(ms.length > 0, positive);
		}

		for (const negative of negatives) {
			const doc = toDocument("{}", undefined, negative);
			const ms = await ls.getMatchingSchemas(doc.textDoc, doc.jsonDoc);
			assert.ok(ms.length === 0, negative);
		}
	});

	test('Schema matching, match files starting with dots', async function () {

		const ls = getLanguageService({ workspaceContext });
		ls.configure({ schemas: [{ uri: 'http://myschemastore/myschemabar', fileMatch: ['/User/settings.json'], schema: { type: 'object', required: ['foo'] } }] });

		const positives = ['vscode-userdata:/home/martin/.config/Code%20-%20Insiders/User/settings.json'];

		for (const positive of positives) {
			const doc = toDocument("{}", undefined, positive);
			const ms = await ls.getMatchingSchemas(doc.textDoc, doc.jsonDoc);
			assert.ok(ms.length > 0, positive);
		}
	});



	test('Schema matching, where fileMatch is a literal pattern, and denotes a path with a leading slash', async function () {

		const ls = getLanguageService({ workspaceContext });
		ls.configure({ schemas: [{ uri: 'http://myschemastore/myschemabar', fileMatch: ['/folder/part.json'], schema: { type: 'object', required: ['foo'] } }] });

		const positives = ['file:///folder/part.json', 'file:///folder/part.json?f=true', 'file:///folder/part.json#f=true'];
		const negatives = ['file:///folder/rampart.json', 'file:///folder/part.json/no.part.json', 'file:///folder/foo?part.json', 'file:///folder/foo#part.json'];

		for (const positive of positives) {
			const doc = toDocument("{}", undefined, positive);
			const ms = await ls.getMatchingSchemas(doc.textDoc, doc.jsonDoc);
			assert.ok(ms.length > 0, positive);
		}

		for (const negative of negatives) {
			const doc = toDocument("{}", undefined, negative);
			const ms = await ls.getMatchingSchemas(doc.textDoc, doc.jsonDoc);
			assert.ok(ms.length === 0, negative);
		}
	});

	test('Schema matching, where fileMatch is a literal pattern, and denotes a path', async function () {

		const ls = getLanguageService({ workspaceContext });
		ls.configure({ schemas: [{ uri: 'http://myschemastore/myschemabar', fileMatch: ['take/part.json'], schema: { type: 'object', required: ['foo'] } }] });

		const positives = ['file:///folder/take/part.json', 'file:///folder/take/part.json?f=true', 'file:///folder/take/part.json#f=true'];
		const negatives = ['file:///folder/part.json', 'file:///folder/.take/part.json', 'file:///folder/take.part.json', 'file:///folder/take/part.json/no.part.json', 'file:///folder/take?part.json', 'file:///folder/foo?take/part.json', 'file:///folder/take#part.json', 'file:///folder/foo#take/part.json', 'file:///folder/take/no/part.json'];

		for (const positive of positives) {
			const doc = toDocument("{}", undefined, positive);
			const ms = await ls.getMatchingSchemas(doc.textDoc, doc.jsonDoc);
			assert.ok(ms.length > 0, positive);
		}

		for (const negative of negatives) {
			const doc = toDocument("{}", undefined, negative);
			const ms = await ls.getMatchingSchemas(doc.textDoc, doc.jsonDoc);
			assert.ok(ms.length === 0, negative);
		}
	});

	test('Schema matching, where fileMatch is a wildcard pattern, contains no double-star, and denotes filename only', async function () {

		const ls = getLanguageService({ workspaceContext });
		ls.configure({ schemas: [{ uri: 'http://myschemastore/myschemabar', fileMatch: ['*.foo.json'], schema: { type: 'object', required: ['foo'] } }] });

		const positives = ['file:///folder/a.foo.json', 'file:///folder/a.foo.json?f=true', 'file:///folder/a.foo.json#f=true'];
		const negatives = ['file:///folder/a.bar.json', 'file:///folder/foo?a.foo.json', 'file:///folder/foo#a.foo.json'];

		for (const positive of positives) {
			const doc = toDocument("{}", undefined, positive);
			const ms = await ls.getMatchingSchemas(doc.textDoc, doc.jsonDoc);
			assert.ok(ms.length > 0, positive);
		}

		for (const negative of negatives) {
			const doc = toDocument("{}", undefined, negative);
			const ms = await ls.getMatchingSchemas(doc.textDoc, doc.jsonDoc);
			assert.ok(ms.length === 0, negative);
		}
	});

	test('Schema matching, where fileMatch is a wildcard pattern, contains no double-star, and denotes a path', async function () {

		const ls = getLanguageService({ workspaceContext });
		ls.configure({ schemas: [{ uri: 'http://myschemastore/myschemabar', fileMatch: ['foo/*/bar.json'], schema: { type: 'object', required: ['foo'] } }] });

		const positives = ['file:///folder/foo/bat/bar.json', 'file:///folder/foo/bat/bar.json?f=true', 'file:///folder/foo/bat/bar.json#f=true'];
		const negatives = ['file:///folder/a.bar.json', 'file:///folder/foo/bar.json', 'file:///folder/foo/can/be/as/deep/as/the/ocean/floor/bar.json', 'file:///folder/foo/bar.json?f=true', 'file:///folder/foo/can/be/as/deep/as/the/ocean/floor/bar.json?f=true', 'file:///folder/foo/bar.json#f=true', 'file:///folder/foo/can/be/as/deep/as/the/ocean/floor/bar.json#f=true', 'file:///folder/foo/bar.json/bat/bar.json', 'file:///folder/foo.bar.json', 'file:///folder/foo.bat/bar.json', 'file:///folder/foo/bar.json/bat.json', 'file:///folder/.foo/bar.json', 'file:///folder/.foo/bat/bar.json', 'file:///folder/.foo/bat/man/bar.json', 'file:///folder/foo?foo/bar.json', 'file:///folder/foo?foo/bat/bar.json', 'file:///folder/foo?foo/bat/man/bar.json', 'file:///folder/foo#foo/bar.json', 'file:///folder/foo#foo/bat/bar.json', 'file:///folder/foo#foo/bat/man/bar.json'];

		for (const positive of positives) {
			const doc = toDocument("{}", undefined, positive);
			const ms = await ls.getMatchingSchemas(doc.textDoc, doc.jsonDoc);
			assert.ok(ms.length > 0, positive);
		}

		for (const negative of negatives) {
			const doc = toDocument("{}", undefined, negative);
			const ms = await ls.getMatchingSchemas(doc.textDoc, doc.jsonDoc);
			assert.ok(ms.length === 0, negative);
		}
	});

	test('Schema matching, where fileMatch is a wildcard pattern, contains double-star, and denotes a path', async function () {

		const ls = getLanguageService({ workspaceContext });
		ls.configure({ schemas: [{ uri: 'http://myschemastore/myschemabar', fileMatch: ['foo/**/bar.json'], schema: { type: 'object', required: ['foo'] } }] });

		const positives = ['file:///folder/foo/bar.json', 'file:///folder/foo/bat/bar.json', 'file:///folder/foo/can/be/as/deep/as/the/ocean/floor/bar.json', 'file:///folder/foo/bar.json?f=true', 'file:///folder/foo/bat/bar.json?f=true', 'file:///folder/foo/can/be/as/deep/as/the/ocean/floor/bar.json?f=true', 'file:///folder/foo/bar.json#f=true', 'file:///folder/foo/bat/bar.json#f=true', 'file:///folder/foo/can/be/as/deep/as/the/ocean/floor/bar.json#f=true', 'file:///folder/foo/bar.json/bat/bar.json'];
		const negatives = ['file:///folder/a.bar.json', 'file:///folder/foo.bar.json', 'file:///folder/foo.bat/bar.json', 'file:///folder/foo/bar.json/bat.json', 'file:///folder/.foo/bar.json', 'file:///folder/.foo/bat/bar.json', 'file:///folder/.foo/bat/man/bar.json', 'file:///folder/foo?foo/bar.json', 'file:///folder/foo?foo/bat/bar.json', 'file:///folder/foo?foo/bat/man/bar.json', 'file:///folder/foo#foo/bar.json', 'file:///folder/foo#foo/bat/bar.json', 'file:///folder/foo#foo/bat/man/bar.json'];

		for (const positive of positives) {
			const doc = toDocument("{}", undefined, positive);
			const ms = await ls.getMatchingSchemas(doc.textDoc, doc.jsonDoc);
			assert.ok(ms.length > 0, positive);
		}

		for (const negative of negatives) {
			const doc = toDocument("{}", undefined, negative);
			const ms = await ls.getMatchingSchemas(doc.textDoc, doc.jsonDoc);
			assert.ok(ms.length === 0, negative);
		}
	});


	test('Resolving circular $refs', async function () {

		const service: SchemaService.IJSONSchemaService = new SchemaService.JSONSchemaService(newMockRequestService(), workspaceContext);

		const input = {
			"$schema": "http://schema.management.azure.com/schemas/2015-01-01/deploymentTemplate.json#",
			"contentVersion": "1.0.0.0",
			"resources": [
				{
					"name": "SQLServer",
					"type": "Microsoft.Sql/servers",
					"location": "West US",
					"apiVersion": "2014-04-01-preview",
					"dependsOn": [],
					"tags": {
						"displayName": "SQL Server"
					},
					"properties": {
						"administratorLogin": "asdfasd",
						"administratorLoginPassword": "asdfasdfasd"
					}
				}
			]
		};

		const { textDoc, jsonDoc } = toDocument(JSON.stringify(input));

		const resolveSchema = await service.getSchemaForResource('file://doc/mydoc.json', jsonDoc);
		assert.deepStrictEqual(resolveSchema?.errors, []);

		const content = JSON.stringify(resolveSchema?.schema);
		assert.strictEqual(content.indexOf('$ref'), -1); // no more $refs

		const problems = jsonDoc.validate(textDoc, resolveSchema?.schema);
		assert.deepStrictEqual(problems, []);

	});

	test('Resolving circular $refs, invalid document', async function () {

		const service: SchemaService.IJSONSchemaService = new SchemaService.JSONSchemaService(newMockRequestService(), workspaceContext);

		const input = {
			"$schema": "http://schema.management.azure.com/schemas/2015-01-01/deploymentTemplate.json#",
			"contentVersion": "1.0.0.0",
			"resources": [
				{
					"name": "foo",
					"type": "Microsoft.Resources/deployments",
					"apiVersion": "2015-01-01",
				}
			]
		};

		const { textDoc, jsonDoc } = toDocument(JSON.stringify(input));

		const resolveSchema = await service.getSchemaForResource('file://doc/mydoc.json', jsonDoc);
		assert.deepStrictEqual(resolveSchema?.errors, []);

		const content = JSON.stringify(resolveSchema?.schema);
		assert.strictEqual(content.indexOf('$ref'), -1); // no more $refs

		const problems = jsonDoc.validate(textDoc, resolveSchema?.schema);
		assert.strictEqual(problems?.length, 1);

	});

	test('$refs in $ref', async function () {
		const service = new SchemaService.JSONSchemaService(newMockRequestService(), workspaceContext);
		const id0 = "foo://bar/bar0";
		const id1 = "foo://bar/bar1";
		const schema0: JSONSchema = {
			"allOf": [
				{
					$ref: id1
				}
			]
		};
		const schema1: JSONSchema = {
			$ref: "#/definitions/foo",
			definitions: {
				foo: {
					type: 'object',
				}
			},
		};

		const fsm0 = service.registerExternalSchema(id0, ['*.json'], schema0);
		service.registerExternalSchema(id1, [], schema1);
		const fs0 = await fsm0.getResolvedSchema();
		assert.strictEqual((<JSONSchema>fs0?.schema.allOf?.[0]).type, 'object');
	});

	test('$refs in $ref - circular', async function () {
		const service = new SchemaService.JSONSchemaService(newMockRequestService(), workspaceContext);
		service.setSchemaContributions({
			schemas: {
				"https://myschemastore/main": {
					type: 'object',
					properties: {
						responseValue: {
							"$ref": "#/definitions/shellConfiguration"
						},
						hops: {
							"$ref": "#/definitions/hop1"
						}
					},
					definitions: {
						shellConfiguration: {
							$ref: '#/definitions/shellConfiguration',
							type: 'object'
						},
						hop1: {
							$ref: '#/definitions/hop2',
						},
						hop2: {
							$ref: '#/definitions/hop1',
							type: 'object'
						}
					}
				}
			}
		});

		const fs = await service.getResolvedSchema('https://myschemastore/main');
		assert.deepStrictEqual(fs?.schema.properties?.['responseValue'], {
			type: 'object'
		});
		assert.deepStrictEqual(fs?.schema.properties?.['hops'], {
			type: 'object'
		});

	});

	test('$refs in $ref - circular 2', async function () {
		const service = new SchemaService.JSONSchemaService(newMockRequestService(), workspaceContext);
		service.setSchemaContributions({
			schemas: {
				"https://myschemastore/main": {
					type: 'object',
					properties: {
						responseValue: {
							"$ref": "#/definitions/shellConfiguration"
						},
						hops: {
							"$ref": "#/definitions/hop1"
						}
					},
					definitions: {
						shellConfiguration: {
							$ref: '#/definitions/shellConfiguration',
							type: 'object'
						},
						hop1: {
							$ref: '#/definitions/hop2',
						},
						hop2: {
							$ref: '#/definitions/hop1',
							type: 'object'
						}
					}
				}
			}
		});

		const fs = await service.getResolvedSchema('https://myschemastore/main');
		assert.deepStrictEqual(fs?.schema.properties?.['responseValue'], {
			type: 'object'
		});
		assert.deepStrictEqual(fs?.schema.properties?.['hops'], {
			type: 'object'
		});

	});


	test('$refs in $ref - across files', async function () {
		const service = new SchemaService.JSONSchemaService(newMockRequestService(), workspaceContext);
		service.setSchemaContributions({
			schemas: {
				"https://myschemastore/main1": {
					type: 'object',
					definitions: {
						blue: {
							properties: {
								red: {
									$ref: '#/definitions/blue'
								}
							}
						}
					}
				},
				"https://myschemastore/main2": {
					type: 'object',
					definitions: {
						green: {
							$ref: 'main1#/definitions/blue'
						},
						white: {
							$ref: 'main1#/definitions/blue'
						}
					}
				}
			}
		});

		const fs = await service.getResolvedSchema('https://myschemastore/main2');
		assert.deepStrictEqual(fs?.schema.definitions?.green, {
			properties: {
				red: {
					properties: fs?.schema.definitions?.green.properties
				}
			}
		});
	});


	test('$refs with encoded characters', async function () {
		const service = new SchemaService.JSONSchemaService(newMockRequestService(), workspaceContext);
		const id0 = "foo://bar/bar0";
		const schema: JSONSchema = {
			definitions: {
				'Foo<number>': {
					type: 'object',
				}
			},
			"type": "object",
			"properties": {
				"p1": { "enum": ["v1", "v2"] },
				"p2": { "$ref": "#/definitions/Foo%3Cnumber%3E" }
			}
		};

		const fsm0 = service.registerExternalSchema(id0, ['*.json'], schema);
		const fs0 = await fsm0.getResolvedSchema();
		assert.deepStrictEqual(fs0.errors, []);
		assert.strictEqual((<JSONSchema>fs0?.schema.properties?.p2).type, 'object');

	});


	test('Validate Azure Resource Definition', async function () {
		const service: SchemaService.IJSONSchemaService = new SchemaService.JSONSchemaService(newMockRequestService(), workspaceContext);

		const input = {
			"$schema": "http://schema.management.azure.com/schemas/2015-01-01/deploymentTemplate.json#",
			"contentVersion": "1.0.0.0",
			"resources": [
				{
					"apiVersion": "2015-06-15",
					"type": "Microsoft.Compute/virtualMachines",
					"name": "a",
					"location": "West US",
					"properties": {
						"hardwareProfile": {
							"vmSize": "Small"
						},
						"osProfile": {
							"computername": "a",
							"adminUsername": "a",
							"adminPassword": "a"
						},
						"storageProfile": {
							"imageReference": {
								"publisher": "a",
								"offer": "a",
								"sku": "a",
								"version": "latest"
							},
							"osDisk": {
								"name": "osdisk",
								"vhd": {
									"uri": "[concat('http://', 'b','.blob.core.windows.net/',variables('vmStorageAccountContainerName'),'/',variables('OSDiskName'),'.vhd')]"
								},
								"caching": "ReadWrite",
								"createOption": "FromImage"
							}
						},
						"networkProfile": {
							"networkInterfaces": [
								{
									"id": "[resourceId('Microsoft.Network/networkInterfaces',variables('nicName'))]"
								}
							]
						},
						"diagnosticsProfile": {
							"bootDiagnostics": {
								"enabled": "true",
								"storageUri": "[concat('http://',parameters('newStorageAccountName'),'.blob.core.windows.net')]"
							}
						}
					}
				}
			]
		};

		const { textDoc, jsonDoc } = toDocument(JSON.stringify(input));

		const resolvedSchema = await service.getSchemaForResource('file://doc/mydoc.json', jsonDoc);
		assert.deepStrictEqual(resolvedSchema?.errors, []);

		const problems = jsonDoc.validate(textDoc, resolvedSchema?.schema);

		assert.strictEqual(problems?.length, 1);
		assert.strictEqual(problems?.[0].message, 'Missing property "computerName".');

	});

	test('Complex enums', function () {

		const input = {
			"group": {
				"kind": "build",
				"isDefault": false
			}
		};

		const schema = {
			"type": "object",
			"properties": {
				"group": {
					"oneOf": [
						{
							"type": "string"
						},
						{
							"type": "object",
							"properties": {
								"kind": {
									"type": "string",
									"default": "none",
									"description": "The task\"s execution group."
								},
								"isDefault": {
									"type": "boolean",
									"default": false,
									"description": "Defines if this task is the default task in the group."
								}
							}
						}
					],
					"enum": [
						{
							"kind": "build",
							"isDefault": true
						},
						{
							"kind": "build",
							"isDefault": false
						},
						{
							"kind": "test",
							"isDefault": true
						},
						{
							"kind": "test",
							"isDefault": false
						},
						"build",
						"test",
						"none"
					]
				}
			}
		};

		const { textDoc, jsonDoc } = toDocument(JSON.stringify(input));

		const problems = jsonDoc.validate(textDoc, schema);

		assert.strictEqual(problems?.length, 0);


	});

	test('resetSchema', async function () {
		const mainSchemaURI = "http://foo/main.schema.json";
		const aSchemaURI1 = "http://foo/a.schema.json";
		const bSchemaURI1 = "http://foo/b.schema.json";

		const schemas: { [uri: string]: JSONSchema } = {
			[mainSchemaURI]: {
				type: 'object',
				properties: {
					bar: {
						$ref: aSchemaURI1
					}
				}
			},
			[aSchemaURI1]: {
				type: 'object',
				properties: {
					a: {
						type: 'string'
					}
				}
			},
			[bSchemaURI1]: {
				type: 'boolean',
			}
		};
		const accesses: string[] = [];
		const schemaRequestService = newMockRequestService(schemas, accesses);

		const ls = getLanguageService({ workspaceContext, schemaRequestService });

		const testDoc = toDocument(JSON.stringify({ $schema: mainSchemaURI, bar: { a: 1 } }));
		let validation = await ls.doValidation(testDoc.textDoc, testDoc.jsonDoc);
		assert.deepStrictEqual(validation.map(v => v.message), ['Incorrect type. Expected "string".']);
		assert.deepStrictEqual([mainSchemaURI, aSchemaURI1], accesses); // b in not loaded as it is not references

		accesses.length = 0;

		// add a dependency to b

		schemas[aSchemaURI1] = {
			type: 'object',
			properties: {
				a: {
					$ref: bSchemaURI1
				}
			}
		};

		ls.resetSchema(aSchemaURI1);

		validation = await ls.doValidation(testDoc.textDoc, testDoc.jsonDoc);
		assert.deepStrictEqual(validation.map(v => v.message), ['Incorrect type. Expected "boolean".']);
		assert.deepStrictEqual([mainSchemaURI, aSchemaURI1, bSchemaURI1], accesses); // main, a and b are loaded

		// change to be but no reset

		schemas[bSchemaURI1] = {
			type: 'number'
		};

		accesses.length = 0;

		validation = await ls.doValidation(testDoc.textDoc, testDoc.jsonDoc);
		assert.deepStrictEqual(validation.map(v => v.message), ['Incorrect type. Expected "boolean".']);
		assert.deepStrictEqual([], accesses); // no loades as there was no reset

		// do the reset
		ls.resetSchema(bSchemaURI1);

		validation = await ls.doValidation(testDoc.textDoc, testDoc.jsonDoc);
		assert.deepStrictEqual(validation.map(v => v.message), []);
		assert.deepStrictEqual([mainSchemaURI, aSchemaURI1, bSchemaURI1], accesses); // main, a and b are loaded, main, a depend on b

		accesses.length = 0;

		// remove the dependency
		schemas[aSchemaURI1] = {
			type: 'object',
			properties: {
				a: {
					type: 'boolean'
				}
			}
		};

		ls.resetSchema(aSchemaURI1);
		validation = await ls.doValidation(testDoc.textDoc, testDoc.jsonDoc);
		assert.deepStrictEqual(validation.map(v => v.message), ['Incorrect type. Expected "boolean".']);
		assert.deepStrictEqual([mainSchemaURI, aSchemaURI1], accesses);


		accesses.length = 0;
		ls.resetSchema(bSchemaURI1);

		validation = await ls.doValidation(testDoc.textDoc, testDoc.jsonDoc);
		assert.deepStrictEqual(validation.map(v => v.message), ['Incorrect type. Expected "boolean".']);
		assert.deepStrictEqual([], accesses); // b is not depended anymore
	});

	test('resetSchema clears current document schema cache when not using $schema property', async function () {
		const schemaUri = "http://foo/main.schema.json";

		const schemas: { [uri: string]: JSONSchema } = {
			[schemaUri]: {
				type: 'object',
				properties: {
					bar: {
						type: 'string'
					}
				}
			}
		};

		const accesses: string[] = [];
		const schemaRequestService = newMockRequestService(schemas, accesses);
		const testDoc = toDocument(JSON.stringify({ bar: 1 }));

		const ls = getLanguageService({ workspaceContext, schemaRequestService });

		// configure the language service to use the schema for the test document
		ls.configure({
			schemas: [{
				uri: schemaUri,
				fileMatch: [testDoc.textDoc.uri.toString()],
			}]
		});

		// check using the existing schema
		let validation = await ls.doValidation(testDoc.textDoc, testDoc.jsonDoc);
		assert.deepStrictEqual(validation.map(v => v.message), ['Incorrect type. Expected "string".']);
		assert.deepStrictEqual([schemaUri], accesses);

		accesses.length = 0;

		// change a schema property and reset the schema
		schemas[schemaUri] = {
			type: 'object',
			properties: {
				a: {
					type: 'number'
				}
			}
		};
		ls.resetSchema(schemaUri);

		// now ensure validation occurs with the new schema
		validation = await ls.doValidation(testDoc.textDoc, testDoc.jsonDoc);
		assert.deepStrictEqual(validation.map(v => v.message), []);
		assert.deepStrictEqual([schemaUri], accesses);
	});

	test('getMatchingSchemas', async function () {

		const schema: JSONSchema = {
			type: 'object',
			$comment: 'schema',
			definitions: {
				baz: {
					type: 'boolean',
					$comment: 'baz',
				}
			},
			properties: {
				foo: {
					type: 'object',
					$comment: 'foo',
					properties: {
						bar: {
							type: 'number',
							$comment: 'bar',
						},
						baz: {
							$ref: "#/definitions/baz"
						}
					}
				}
			}
		};

		const ls = getLanguageService({ workspaceContext });

		const testDoc = toDocument(JSON.stringify({ foo: { bar: 1, baz: true } }));
		const ms = await ls.getMatchingSchemas(testDoc.textDoc, testDoc.jsonDoc, schema);

		function assertMatchingSchema(ms: MatchingSchema[], nodeOffset: number, comment: string) {
			for (const m of ms) {
				if (m.node.offset === nodeOffset) {
					assert.strictEqual(m.schema.$comment, comment);
					return;
				}
			}
			assert.fail("No node at offset " + nodeOffset);
		}
		assertMatchingSchema(ms, 0, 'schema');
		assertMatchingSchema(ms, 7, 'foo');
		assertMatchingSchema(ms, 14, 'bar');
		assertMatchingSchema(ms, 22, 'baz');
	});

	test('schema resolving severity', async function () {
		const schema: JSONSchema = {
			$schema: 'http://json-schema.org/draft-03/schema',
			type: 'string'
		};

		const ls = getLanguageService({});

		{
			const { textDoc, jsonDoc } = toDocument(JSON.stringify('SimpleJsonString'));
			assert.strictEqual(jsonDoc.syntaxErrors.length, 0);

			const resolveError = await ls.doValidation(textDoc, jsonDoc, { schemaRequest: 'error' }, schema);
			assert.strictEqual(resolveError!.length, 1);
			assert.strictEqual(resolveError![0].severity, DiagnosticSeverity.Error);
		}
		{
			const { textDoc, jsonDoc } = toDocument(JSON.stringify('SimpleJsonString'));
			assert.strictEqual(jsonDoc.syntaxErrors.length, 0);

			const resolveError = await ls.doValidation(textDoc, jsonDoc, {}, schema);
			assert.strictEqual(resolveError!.length, 1);
			assert.strictEqual(resolveError![0].severity, DiagnosticSeverity.Warning);
		}
	});

	test('schema with severity', async function () {
		const schema: JSONSchema = {
			type: 'object',
			properties: {
				'name': {
					type: 'string',
					minLength: 4,
				},
				'age': {
					type: 'number',
					minimum: 1,
				},
				'address': {
					type: 'string',
					minLength: 5,
				},
				'email': {
					type: 'string',
					format: 'email'
				},
				'depr': {
					type: 'string',
					deprecationMessage: 'old stuff'
				},
				'depr2': {
					type: 'string',
					deprecated: true
				}
			},
			required: ['name', 'age', 'address', 'email']
		};

		const ls = getLanguageService({});
		{
			const { textDoc, jsonDoc } = toDocument('{ "depr": "", "depr2": "" }');
			assert.strictEqual(jsonDoc.syntaxErrors.length, 0);

			const semanticErrors = await ls.doValidation(textDoc, jsonDoc, { schemaValidation: 'error' }, schema);
			assert.strictEqual(semanticErrors!.length, 8);
			assert.strictEqual(semanticErrors![0].severity, DiagnosticSeverity.Error);
			assert.strictEqual(semanticErrors![1].severity, DiagnosticSeverity.Error);
			assert.strictEqual(semanticErrors![2].severity, DiagnosticSeverity.Error);
			assert.strictEqual(semanticErrors![3].severity, DiagnosticSeverity.Error);
			assert.strictEqual(semanticErrors![4].severity, DiagnosticSeverity.Hint);
			assert.strictEqual(semanticErrors![4].tags?.includes(DiagnosticTag.Deprecated), true);
			assert.strictEqual(semanticErrors![5].severity, DiagnosticSeverity.Hint);
			assert.strictEqual(semanticErrors![5].tags?.includes(DiagnosticTag.Deprecated), true);
			assert.strictEqual(semanticErrors![4].severity, DiagnosticSeverity.Hint);
			assert.strictEqual(semanticErrors![4].tags?.includes(DiagnosticTag.Deprecated), true);
			assert.strictEqual(semanticErrors![5].severity, DiagnosticSeverity.Hint);
			assert.strictEqual(semanticErrors![5].tags?.includes(DiagnosticTag.Deprecated), true);
		}
		{
			const { textDoc, jsonDoc } = toDocument('{"name": "", "age": -1, "address": "SA42", "email": "wrong_mail"}');
			assert.strictEqual(jsonDoc.syntaxErrors.length, 0);

			const semanticErrors = await ls.doValidation(textDoc, jsonDoc, { schemaValidation: 'warning' }, schema);
			assert.strictEqual(semanticErrors!.length, 4);
			assert.strictEqual(semanticErrors![0].severity, DiagnosticSeverity.Warning);
			assert.strictEqual(semanticErrors![1].severity, DiagnosticSeverity.Warning);
			assert.strictEqual(semanticErrors![2].severity, DiagnosticSeverity.Warning);
			assert.strictEqual(semanticErrors![3].severity, DiagnosticSeverity.Warning);
		}
		{
			const { textDoc, jsonDoc } = toDocument('{"name": "", "age": -1, "address": "SA42", "email": "wrong_mail"}');
			assert.strictEqual(jsonDoc.syntaxErrors.length, 0);

			const semanticErrors = await ls.doValidation(textDoc, jsonDoc, { schemaValidation: 'ignore' }, schema);
			assert.strictEqual(semanticErrors!.length, 0);
		}
		{
			const { textDoc, jsonDoc } = toDocument('{"name": "Alice", "age": 23, "address": "Solarstreet 42", "email": "alice@foo.com"}');
			assert.strictEqual(jsonDoc.syntaxErrors.length, 0);

			const semanticErrors = await ls.doValidation(textDoc, jsonDoc, {}, schema);
			assert.strictEqual(semanticErrors!.length, 0);
		}
	});

	test('getLanguageStatus', async function () {
		const schemas: SchemaConfiguration[] = [{
			uri: 'https://myschemastore/schema1.json',
			fileMatch: ['**/*.json'],
			schema: {
				type: 'object',
			}
		},
		{
			uri: 'https://myschemastore/schema2.json',
			fileMatch: ['**/bar.json'],
			schema: {
				type: 'object',
			}
		},
		{
			uri: 'https://myschemastore/schema3.json',
			schema: {
				type: 'object',
			}
		}
		];
		const ls = getLanguageService({ workspaceContext });
		ls.configure({ schemas });

		{
			const { textDoc, jsonDoc } = toDocument('{ }', undefined, 'foo://bar/folder/foo.json');
			const info = ls.getLanguageStatus(textDoc, jsonDoc);
			assert.deepStrictEqual(info.schemas, ['https://myschemastore/schema1.json']);
		}
		{
			const { textDoc, jsonDoc } = toDocument('{ }', undefined, 'foo://bar/folder/bar.json');
			const info = ls.getLanguageStatus(textDoc, jsonDoc);
			assert.deepStrictEqual(info.schemas, ['https://myschemastore/schema1.json', 'https://myschemastore/schema2.json']);
		}
		{
			const { textDoc, jsonDoc } = toDocument('{ $schema: "https://myschemastore/schema3.json" }', undefined, 'foo://bar/folder/bar.json');
			const info = ls.getLanguageStatus(textDoc, jsonDoc);
			assert.deepStrictEqual(info.schemas, ['https://myschemastore/schema3.json']);
		}
		{
			const { textDoc, jsonDoc } = toDocument('{ $schema: "schema3.json" }', undefined, 'foo://bar/folder/bar.json');
			const info = ls.getLanguageStatus(textDoc, jsonDoc);
			assert.deepStrictEqual(info.schemas, ['foo://bar/folder/schema3.json']);
		}
		{
			const { textDoc, jsonDoc } = toDocument('{ $schema: "./schema3.json" }', undefined, 'foo://bar/folder/bar.json');
			const info = ls.getLanguageStatus(textDoc, jsonDoc);
			assert.deepStrictEqual(info.schemas, ['foo://bar/folder/schema3.json']);
		}

	});

});<|MERGE_RESOLUTION|>--- conflicted
+++ resolved
@@ -9,16 +9,11 @@
 import { promises as fs } from 'fs';
 import * as url from 'url';
 import * as path from 'path';
-<<<<<<< HEAD
-import { getLanguageService, JSONSchema, SchemaRequestService, TextDocument, MatchingSchema } from '../jsonLanguageService';
+import { getLanguageService, JSONSchema, SchemaRequestService, TextDocument, MatchingSchema, DiagnosticTag } from '../jsonLanguageService';
 import { DiagnosticSeverity, SchemaConfiguration } from '../jsonLanguageTypes';
-=======
-import { getLanguageService, JSONSchema, SchemaRequestService, TextDocument, MatchingSchema, DiagnosticTag } from '../jsonLanguageService';
-import { DiagnosticSeverity } from '../jsonLanguageTypes';
->>>>>>> 0ca532e8
 
 function toDocument(text: string, config?: Parser.JSONDocumentConfig, uri = 'foo://bar/file.json'): { textDoc: TextDocument, jsonDoc: Parser.JSONDocument } {
-
+	
 	const textDoc = TextDocument.create(uri, 'json', 0, text);
 	const jsonDoc = Parser.parse(textDoc, config);
 	return { textDoc, jsonDoc };
@@ -87,12 +82,13 @@
 			}
 		});
 
-		const fs = await service.getResolvedSchema('https://myschemastore/main');
-		assert.deepStrictEqual(fs?.schema.properties?.['child'], {
-			type: 'bool',
-			description: 'Test description'
-		});
-
+		return service.getResolvedSchema('https://myschemastore/main').then(fs => {
+			assert.deepEqual(fs?.schema.properties?.['child'], {
+				id: 'https://myschemastore/child',
+				type: 'bool',
+				description: 'Test description'
+			});
+		});
 
 	});
 
@@ -123,13 +119,13 @@
 			}
 		});
 
-		const fs = await service.getResolvedSchema('http://json.schemastore.org/swagger-2.0');
-		assert.deepStrictEqual(fs?.schema.properties?.['responseValue'], {
-			type: 'object',
-			required: ["$ref"],
-			properties: { $ref: { type: 'string' } }
-		});
-
+		return service.getResolvedSchema('http://json.schemastore.org/swagger-2.0').then(fs => {
+			assert.deepEqual(fs?.schema.properties?.['responseValue'], {
+				type: 'object',
+				required: ["$ref"],
+				properties: { $ref: { type: 'string' } }
+			});
+		});
 
 	});
 
@@ -138,7 +134,7 @@
 		service.setSchemaContributions({
 			schemas: {
 				"https://myschemastore/main/schema1.json": {
-					id: 'https://myschemastore/main/schema1.json',
+					id: 'https://myschemastore/schema1.json',
 					type: 'object',
 					properties: {
 						p1: {
@@ -164,29 +160,29 @@
 			}
 		});
 
-		const fs = await service.getResolvedSchema('https://myschemastore/main/schema1.json');
-		assert.deepStrictEqual(fs?.schema.properties?.['p1'], {
-			type: 'string',
-			enum: ["object"]
-		});
-		assert.deepStrictEqual(fs?.schema.properties?.['p2'], {
-			type: 'string',
-			enum: ["object"]
-		});
-		assert.deepStrictEqual(fs?.schema.properties?.['p3'], {
-			type: 'string',
-			enum: ["object"]
-		});
-
-
-	});
-
-	test('Resolving $refs 4', async function () {
+		return service.getResolvedSchema('https://myschemastore/main/schema1.json').then(fs => {
+			assert.deepEqual(fs?.schema.properties?.['p1'], {
+				type: 'string',
+				enum: ["object"]
+			});
+			assert.deepEqual(fs?.schema.properties?.['p2'], {
+				type: 'string',
+				enum: ["object"]
+			});
+			assert.deepEqual(fs?.schema.properties?.['p3'], {
+				type: 'string',
+				enum: ["object"]
+			});
+		});
+
+	});
+
+	test('Resolving $refs 3', async function () {
 		const service = new SchemaService.JSONSchemaService(newMockRequestService(), workspaceContext);
 		service.setSchemaContributions({
 			schemas: {
 				"https://myschemastore/main/schema1.json": {
-					id: 'https://myschemastore/main/schema1.json',
+					id: 'https://myschemastore/schema1.json',
 					type: 'object',
 					properties: {
 						p1: {
@@ -212,539 +208,21 @@
 			}
 		});
 
-		const fs = await service.getResolvedSchema('https://myschemastore/main/schema1.json');
-		assert.deepStrictEqual(fs?.schema.properties?.['p1'], {
-			type: 'string',
-			enum: ["object"]
-		});
-		assert.deepStrictEqual(fs?.schema.properties?.['p2'], {
-			type: 'string',
-			enum: ["object"]
-		});
-		assert.deepStrictEqual(fs?.schema.properties?.['p3'], {
-			type: 'string',
-			enum: ["object"]
-		});
-
-	});
-
-	test('Resolving escaped $refs', async function () {
-		const service = new SchemaService.JSONSchemaService(newMockRequestService(), workspaceContext);
-		service.setSchemaContributions({
-			schemas: {
-				"https://myschemastore/main/schema1.json": {
-					id: 'https://myschemastore/main/schema1.json',
-					type: 'object',
-					properties: {
-						p1: {
-							'$ref': 'schema2.json#/definitions/hello~0foo~1bar'
-						},
-						p2: {
-							'$ref': './schema2.json#/definitions/hello~0foo~1bar'
-						},
-						p3: {
-							'$ref': '/main/schema2.json#/definitions/hello~0foo~1bar'
-						}
-					}
-				},
-				"https://myschemastore/main/schema2.json": {
-					id: 'https://myschemastore/main/schema2.json',
-					definitions: {
-						"hello~foo/bar": {
-							"type": "string",
-						}
-					}
-				}
-			}
-		});
-
-		const fs = await service.getResolvedSchema('https://myschemastore/main/schema1.json');
-		assert.deepStrictEqual(fs?.schema.properties?.['p1'], {
-			type: 'string'
-		});
-		assert.deepStrictEqual(fs?.schema.properties?.['p2'], {
-			type: 'string'
-		});
-		assert.deepStrictEqual(fs?.schema.properties?.['p3'], {
-			type: 'string'
-		});
-	});
-
-	test('Resolving $refs to local $ids', async function () {
-		const service = new SchemaService.JSONSchemaService(newMockRequestService(), workspaceContext);
-
-		service.setSchemaContributions({
-			schemas: {
-				"https://myschemastore/main/schema1.json": {
-					id: 'https://myschemastore/main/schema1.json',
-					definitions: {
-						hello: {
-							id: '#hello',
-							type: 'string',
-							const: 'hello'
-						},
-						world: {
-							$id: '#world',
-							type: 'string',
-							const: 'world'
-						}
-					},
-					type: 'object',
-					properties: {
-						p1: {
-							$ref: '#hello'
-						},
-						p2: {
-							$ref: '#world'
-						}
-					}
-				}
-			}
-		});
-
-		const fs = await service.getResolvedSchema('https://myschemastore/main/schema1.json');
-		assert.deepStrictEqual(fs?.schema.properties?.p1, {
-			type: 'string',
-			const: 'hello'
-		});
-		assert.deepStrictEqual(fs?.schema.properties?.p2, {
-			type: 'string',
-			const: 'world'
-		});
-	});
-
-	test('Resolving $refs to local $anchors', async function () {
-		const service = new SchemaService.JSONSchemaService(newMockRequestService(), workspaceContext);
-
-		service.setSchemaContributions({
-			schemas: {
-				"https://example.com/schemas/address": {
-					"$id": "https://example.com/schemas/address",
-
-					"type": "object",
-					"properties": {
-						"street_address":
-						{
-							"$anchor": "street_address",
-							"type": "string"
-						},
-						"city": { "type": "string" },
-						"state": { "type": "string" }
-					},
-					"required": ["street_address", "city", "state"]
-				},
-				"https://example.com/schemas/customer": {
-					"$id": "https://example.com/schemas/customer",
-
-					"type": "object",
-					"properties": {
-						"first_name": { "type": "string" },
-						"last_name": { "type": "string" },
-						"street_address": { "$ref": "/schemas/address#street_address" },
-					}
-				}
-			}
-		});
-
-		const fs = await service.getResolvedSchema('https://example.com/schemas/customer');
-		assert.deepStrictEqual(fs?.schema.properties?.street_address, {
-			type: 'string',
-			$anchor: "street_address"
-		});
-	});
-
-	test('Resolving $refs to external $ids', async function () {
-		const service = new SchemaService.JSONSchemaService(newMockRequestService(), workspaceContext);
-		service.setSchemaContributions({
-			schemas: {
-				"https://myschemastore/main/schema1.json": {
-					id: 'https://myschemastore/main/schema1.json',
-					type: 'object',
-					properties: {
-						p1: {
-							'$ref': 'schema2.json#hello'
-						},
-						p2: {
-							'$ref': './schema2.json#/definitions/hello'
-						},
-						p3: {
-							'$ref': '/main/schema2.json#/definitions/hello'
-						}
-					}
-				},
-				"https://myschemastore/main/schema2.json": {
-					id: 'https://myschemastore/main/schema2.json',
-					definitions: {
-						"hello": {
-							$id: "#hello",
-							"type": "string",
-							"enum": ["object"],
-						}
-					}
-				}
-			}
-		});
-
-		const fs = await service.getResolvedSchema('https://myschemastore/main/schema1.json');
-		assert.deepStrictEqual(fs?.schema.properties?.['p1'], {
-			type: 'string',
-			enum: ["object"]
-		});
-		assert.deepStrictEqual(fs?.schema.properties?.['p2'], {
-			type: 'string',
-			enum: ["object"]
-		});
-		assert.deepStrictEqual(fs?.schema.properties?.['p3'], {
-			type: 'string',
-			enum: ["object"]
-		});
-	});
-
-	test('Resolving $refs to external $ids with same as local', async function () {
-		const service = new SchemaService.JSONSchemaService(newMockRequestService(), workspaceContext);
-		service.setSchemaContributions({
-			schemas: {
-				"https://myschemastore/main/schema1.json": {
-					id: 'https://myschemastore/main/schema1.json',
-					definitions: {
-						"hello": {
-							$id: "#hello",
-							"type": "string",
-							"const": "wrong",
-						}
-					},
-					type: 'object',
-					properties: {
-						p1: {
-							'$ref': 'schema2.json#hello'
-						}
-					}
-				},
-				"https://myschemastore/main/schema2.json": {
-					id: 'https://myschemastore/main/schema2.json',
-					definitions: {
-						"hello": {
-							$id: "#hello",
-							"type": "string",
-							"const": "correct"
-						}
-					}
-				}
-			}
-		});
-
-		const fs = await service.getResolvedSchema('https://myschemastore/main/schema1.json');
-		assert.deepStrictEqual(fs?.schema.properties?.['p1'], {
-			type: 'string',
-			const: 'correct'
-		});
-	});
-
-
-	test('Resolving external $ref two levels', async function () {
-		const service = new SchemaService.JSONSchemaService(newMockRequestService(), workspaceContext);
-		service.setSchemaContributions({
-			schemas: {
-				"https://myschemastore/main/schema1.json": {
-					id: 'https://myschemastore/main/schema1.json',
-					type: 'object',
-					properties: {
-						p1: {
-							$ref: 'schema2.json#blue'
-						}
-					}
-				},
-				"https://myschemastore/main/schema3.json": {
-					id: 'https://myschemastore/main/schema3.json',
-					definitions: {
-						"world": {
-							$id: '#world',
-							type: 'string',
-							const: 'world'
-						}
-					}
-				},
-				"https://myschemastore/main/schema2.json": {
-					id: 'https://myschemastore/main/schema2.json',
-					definitions: {
-						"_blue": {
-							$id: '#blue',
-							$ref: 'schema3.json#world',
-							description: '_blue',
-						}
-					}
-				}
-			}
-		});
-
-		const resolvedSchema = await service.getResolvedSchema('https://myschemastore/main/schema1.json');
-		assert.deepStrictEqual(resolvedSchema?.schema.properties?.p1, {
-			type: 'string',
-			const: 'world',
-			description: '_blue'
-		});
-	});
-
-	test('Resolving external $ref referenced multiple times', async function () {
-		const service = new SchemaService.JSONSchemaService(newMockRequestService(), workspaceContext);
-		service.setSchemaContributions({
-			schemas: {
-				"https://myschemastore/main/schema1.json": {
-					id: 'https://myschemastore/main/schema1.json',
-					type: 'object',
-					properties: {
-						p1: {
-							$ref: 'schema2.json#blue'
-						},
-						p2: {
-							'$ref': 'https://myschemastore/main/schema2.json#blue'
-						},
-						p3: {
-							'$ref': 'https://myschemastore/main/schema2.json#/definitions/_blue'
-						}
-					}
-				},
-				"https://myschemastore/main/schema2.json": {
-					id: 'https://myschemastore/main/schema2.json',
-					definitions: {
-						"_blue": {
-							$id: '#blue',
-							const: 'blue'
-						}
-					}
-				}
-			}
-		});
-
-		const resolvedSchema = await service.getResolvedSchema('https://myschemastore/main/schema1.json');
-		assert.deepStrictEqual(resolvedSchema?.schema.properties?.p1, {
-			const: 'blue'
-		});
-		assert.deepStrictEqual(resolvedSchema?.schema.properties?.p2, {
-			const: 'blue'
-		});
-		assert.deepStrictEqual(resolvedSchema?.schema.properties?.p3, {
-			const: 'blue'
-		});
-	});
-
-	test('Resolving external $ref to ref', async function () {
-		const service = new SchemaService.JSONSchemaService(newMockRequestService(), workspaceContext);
-		service.setSchemaContributions({
-			schemas: {
-				"https://myschemastore/main/schema1.json": {
-					id: 'https://myschemastore/main/schema1.json',
-					type: 'object',
-					properties: {
-						p1: {
-							'$ref': 'https://myschemastore/main/schema2.json#red'
-						}
-					}
-				},
-				"https://myschemastore/main/schema2.json": {
-					id: 'https://myschemastore/main/schema2.json',
-					definitions: {
-						"_red": {
-							$id: '#red',
-							$ref: '#yellow'
-						},
-						"_yellow": {
-							$id: '#yellow',
-							type: 'number',
-							const: 5
-						}
-					}
-				}
-			}
-		});
-
-		const resolvedSchema = await service.getResolvedSchema('https://myschemastore/main/schema1.json');
-		assert.deepStrictEqual(resolvedSchema?.schema.properties?.p1, {
-			type: 'number',
-			const: 5
-		});
-	});
-
-	test('Resolving external $ref recursive', async function () {
-		const service = new SchemaService.JSONSchemaService(newMockRequestService(), workspaceContext);
-		service.setSchemaContributions({
-			schemas: {
-				"https://myschemastore/main/schema1.json": {
-					id: 'https://myschemastore/main/schema1.json',
-					definitions: {
-						"world": {
-							$id: '#world',
-							type: 'string',
-							const: 'world'
-						}
-					},
-					type: 'object',
-					properties: {
-						p1: {
-							$ref: 'schema2.json#blue'
-						}
-					}
-				},
-				"https://myschemastore/main/schema2.json": {
-					id: 'https://myschemastore/main/schema2.json',
-					definitions: {
-						"blue": {
-							$id: '#blue',
-							$ref: 'schema1.json#world'
-						}
-					}
-				}
-			}
-		});
-
-		const resolvedSchema = await service.getResolvedSchema('https://myschemastore/main/schema1.json');
-		assert.deepStrictEqual(resolvedSchema?.schema.properties?.p1, {
-			type: 'string',
-			const: 'world'
-		});
-	});
-
-
-	test('Resolving external $ref to already resolved schema', async function () {
-		const service = new SchemaService.JSONSchemaService(newMockRequestService(), workspaceContext);
-		service.setSchemaContributions({
-			schemas: {
-				"https://myschemastore/main/schema1.json": {
-					type: 'object',
-					properties: {
-						p1: {
-							$ref: 'schema2.json#blue'
-						}
-					}
-				},
-				"https://myschemastore/main/schema3.json": {
-					type: 'object',
-					properties: {
-						p1: {
-							$ref: 'schema2.json#blue'
-						}
-					}
-				},
-				"https://myschemastore/main/schema2.json": {
-					definitions: {
-						"blue": {
-							$id: '#blue',
-							type: 'string',
-							const: 'blue'
-						}
-					}
-				}
-			}
-		});
-
-		const resolvedSchema1 = await service.getResolvedSchema('https://myschemastore/main/schema1.json');
-		assert.deepStrictEqual(resolvedSchema1?.schema.properties?.p1, {
-			type: 'string',
-			const: 'blue'
-		});
-		const resolvedSchema3 = await service.getResolvedSchema('https://myschemastore/main/schema3.json');
-		assert.deepStrictEqual(resolvedSchema3?.schema.properties?.p1, {
-			type: 'string',
-			const: 'blue'
-		});
-	});
-
-
-	test('Resolving $refs 5', async function () {
-		const service = new SchemaService.JSONSchemaService(newMockRequestService(), workspaceContext);
-		service.setSchemaContributions({
-			schemas: {
-				"https://myschemastore/main/schema1.json": {
-					"type": "object",
-					"properties": {
-						"p1": {
-							"$ref": "#hello"
-						},
-						"p2": {
-							"$ref": "#world"
-						},
-						"p3": {
-							"id": "#hello",
-							"type": "string",
-							"const": "hello"
-						},
-						"p4": {
-							"type": "object",
-							"properties": {
-								"deep": {
-									"$id": "#world",
-									"type": "string",
-									"const": "world"
-								}
-							},
-							"additionalProperties": false
-						}
-					},
-					"additionalProperties": false
-				},
-			}
-		});
-
-		const fs = await service.getResolvedSchema('https://myschemastore/main/schema1.json');
-		assert.deepStrictEqual(fs?.schema.properties?.['p1'], {
-			type: 'string',
-			const: 'hello'
-		});
-
-		assert.deepStrictEqual(fs?.schema.properties?.['p2'], {
-			"type": "string",
-			"const": "world"
-		});
-	});
-
-	test('Recursive $refs to $ids', async function () {
-		const service = new SchemaService.JSONSchemaService(newMockRequestService(), workspaceContext);
-		service.setSchemaContributions({
-			schemas: {
-				"https://myschemastore/main/schema1.json": {
-					"type": "object",
-					"definitions": {
-						"foo": {
-							"id": "#foo",
-							"type": "object",
-							"properties": {
-								"bar": {
-									"type": "string",
-									"const": "hello"
-								},
-								"foo": {
-									"$ref": "#foo"
-								}
-							},
-							"additionalProperties": false
-						}
-					},
-					"properties": {
-						"foo": {
-							"$ref": "#foo"
-						}
-					},
-					"additionalProperties": false
-				}
-			}
-		});
-
-		const fs = await service.getResolvedSchema('https://myschemastore/main/schema1.json');
-		assert.deepStrictEqual(fs?.schema.properties?.['foo'], {
-			"type": "object",
-			"properties": {
-				"bar": {
-					"type": "string",
-					"const": "hello"
-				},
-				"foo": {
-					"additionalProperties": false,
-					properties: fs?.schema.definitions?.['foo'].properties,
-					type: "object"
-				}
-			},
-			"additionalProperties": false
-		});
+		return service.getResolvedSchema('https://myschemastore/main/schema1.json').then(fs => {
+			assert.deepEqual(fs?.schema.properties?.['p1'], {
+				type: 'string',
+				enum: ["object"]
+			});
+			assert.deepEqual(fs?.schema.properties?.['p2'], {
+				type: 'string',
+				enum: ["object"]
+			});
+			assert.deepEqual(fs?.schema.properties?.['p3'], {
+				type: 'string',
+				enum: ["object"]
+			});
+		});
+
 	});
 
 	test('FileSchema', async function () {
@@ -770,9 +248,10 @@
 			}
 		});
 
-		const fs = await service.getResolvedSchema('test://schemas/main');
-		const section = fs?.getSection(['child', 'grandchild']);
-		assert.strictEqual(section?.description, 'Meaning of Life');
+		return service.getResolvedSchema('test://schemas/main').then(fs => {
+			const section = fs?.getSection(['child', 'grandchild']);
+			assert.equal(section?.description, 'Meaning of Life');
+		});
 	});
 
 	test('Array FileSchema', async function () {
@@ -801,9 +280,10 @@
 			}
 		});
 
-		const fs = await service.getResolvedSchema('test://schemas/main');
-		const section = fs?.getSection(['child', '0', 'grandchild']);
-		assert.strictEqual(section?.description, 'Meaning of Life');
+		return service.getResolvedSchema('test://schemas/main').then(fs => {
+			const section = fs?.getSection(['child', '0', 'grandchild']);
+			assert.equal(section?.description, 'Meaning of Life');
+		});
 	});
 
 	test('Missing subschema', async function () {
@@ -823,9 +303,10 @@
 			}
 		});
 
-		const fs = await service.getResolvedSchema('test://schemas/main');
-		const section = fs?.getSection(['child', 'grandchild']);
-		assert.strictEqual(section, undefined);
+		return service.getResolvedSchema('test://schemas/main').then(fs => {
+			const section = fs?.getSection(['child', 'grandchild']);
+			assert.strictEqual(section, undefined);
+		});
 	});
 
 	test('Preloaded Schema', async function () {
@@ -848,35 +329,10 @@
 
 		service.registerExternalSchema(id, ['*.json'], schema);
 
-		const fs = await service.getSchemaForResource('test.json');
-		const section = fs?.getSection(['child', 'grandchild']);
-		assert.strictEqual(section?.description, 'Meaning of Life');
-	});
-
-	test('Preloaded Schema, string as URI', async function () {
-		// for https://github.com/microsoft/monaco-editor/issues/2683
-		const service = new SchemaService.JSONSchemaService(newMockRequestService(), workspaceContext);
-		const id = 'a5f8f39b-c7ee-48f8-babe-b7146ed3c055';
-		const schema: JSONSchema = {
-			type: 'object',
-			properties: {
-				child: {
-					type: 'object',
-					properties: {
-						'grandchild': {
-							type: 'number',
-							description: 'Meaning of Life'
-						}
-					}
-				}
-			}
-		};
-
-		service.registerExternalSchema(id, ['*.json'], schema);
-
-		const fs = await service.getSchemaForResource('test.json');
-		const section = fs?.getSection(['child', 'grandchild']);
-		assert.strictEqual(section?.description, 'Meaning of Life');
+		return service.getSchemaForResource('test.json').then((schema) => {
+			const section = schema?.getSection(['child', 'grandchild']);
+			assert.equal(section?.description, 'Meaning of Life');
+		});
 	});
 
 	test('Multiple matches', async function () {
@@ -904,11 +360,11 @@
 		service.registerExternalSchema(id1, ['*.json'], schema1);
 		service.registerExternalSchema(id2, ['test.json'], schema2);
 
-		const fs = await service.getSchemaForResource('test.json');
-		const { textDoc, jsonDoc } = toDocument(JSON.stringify({ foo: true, bar: true }));
-		const problems = jsonDoc.validate(textDoc, fs?.schema);
-		assert.strictEqual(problems?.length, 2);
-
+		return service.getSchemaForResource('test.json').then(schema => {
+			const { textDoc, jsonDoc } = toDocument(JSON.stringify({ foo: true, bar: true }));
+			const problems = jsonDoc.validate(textDoc, schema?.schema);
+			assert.equal(problems?.length, 2);
+		});
 	});
 
 	test('External Schema', async function () {
@@ -931,9 +387,10 @@
 
 		service.registerExternalSchema(id, ['*.json'], schema);
 
-		const fs = await service.getSchemaForResource('test.json');
-		const section = fs?.getSection(['child', 'grandchild']);
-		assert.strictEqual(section?.description, 'Meaning of Life');
+		return service.getSchemaForResource('test.json').then(schema => {
+			const section = schema?.getSection(['child', 'grandchild']);
+			assert.equal(section?.description, 'Meaning of Life');
+		});
 	});
 
 
@@ -967,9 +424,10 @@
 
 		service.registerExternalSchema(id, ['*.json'], schema);
 
-		const fs = await service.getSchemaForResource('test.json');
-		const section = fs?.getSection(['child', '0', 'grandchild']);
-		assert.strictEqual(section?.description, 'Meaning of Life');
+		return service.getSchemaForResource('test.json').then(fs => {
+			const section = fs?.getSection(['child', '0', 'grandchild']);
+			assert.equal(section?.description, 'Meaning of Life');
+		});
 	});
 
 	test('Resolving in-line $refs automatically for external schemas', async function () {
@@ -1000,9 +458,10 @@
 		};
 
 		const fsm = service.registerExternalSchema(id, ['*.json'], schema);
-		const fs = await fsm.getResolvedSchema();
-		const section = fs.getSection(['child', '0', 'grandchild']);
-		assert.strictEqual(section?.description, 'Meaning of Life');
+		return fsm.getResolvedSchema().then((fs) => {
+			const section = fs.getSection(['child', '0', 'grandchild']);
+			assert.equal(section?.description, 'Meaning of Life');
+		});
 	});
 
 
@@ -1030,16 +489,19 @@
 
 		service.registerExternalSchema(id1, ['test.json', 'bar.json'], schema1);
 
-		const fs = await service.getSchemaForResource('test.json');
-		assert.strictEqual(fs?.getSection(['child'])?.type, 'number');
-
-		service.clearExternalSchemas();
-
-		service.registerExternalSchema(id2, ['*.json'], schema2);
-
-		const fs2 = await service.getSchemaForResource('test.json');
-		assert.strictEqual(fs2?.getSection(['child'])?.type, 'string');
-
+		return service.getSchemaForResource('test.json').then(schema => {
+			const section = schema?.getSection(['child']);
+			assert.equal(section?.type, 'number');
+
+			service.clearExternalSchemas();
+
+			service.registerExternalSchema(id2, ['*.json'], schema2);
+
+			return service.getSchemaForResource('test.json').then(schema => {
+				const section = schema?.getSection(['child']);
+				assert.equal(section?.type, 'string');
+			});
+		});
 	});
 
 	test('Schema contributions', async function () {
@@ -1077,22 +539,22 @@
 
 		service.registerExternalSchema(id2, undefined, schema2);
 
-		let resolvedSchema = await service.getSchemaForResource('main.bar');
-		assert.deepStrictEqual(resolvedSchema?.errors, []);
-		assert.strictEqual(2, resolvedSchema?.schema.allOf?.length);
-
-		service.clearExternalSchemas();
-
-		resolvedSchema = await service.getSchemaForResource('main.bar');
-		assert.strictEqual(resolvedSchema?.errors.length, 1);
-		assert.strictEqual(resolvedSchema?.errors[0], "Problems loading reference 'http://myschemastore/myschemafoo': Unable to load schema from 'http://myschemastore/myschemafoo': Resource not found.");
-
-		service.clearExternalSchemas();
-		service.registerExternalSchema(id2, undefined, schema2);
-
-		resolvedSchema = await service.getSchemaForResource('main.bar');
-		assert.strictEqual(resolvedSchema?.errors.length, 0);
-
+		return service.getSchemaForResource('main.bar').then(resolvedSchema => {
+			assert.deepEqual(resolvedSchema?.errors, []);
+			assert.equal(2, resolvedSchema?.schema.allOf?.length);
+
+			service.clearExternalSchemas();
+			return service.getSchemaForResource('main.bar').then(resolvedSchema => {
+				assert.equal(resolvedSchema?.errors.length, 1);
+				assert.equal(resolvedSchema?.errors[0], "Problems loading reference 'http://myschemastore/myschemafoo': Unable to load schema from 'http://myschemastore/myschemafoo': Resource not found.");
+
+				service.clearExternalSchemas();
+				service.registerExternalSchema(id2, undefined, schema2);
+				return service.getSchemaForResource('main.bar').then(resolvedSchema => {
+					assert.equal(resolvedSchema?.errors.length, 0);
+				});
+			});
+		});
 	});
 
 	test('Exclusive file patterns', async function () {
@@ -1122,134 +584,13 @@
 		}
 	});
 
-	test('Schema matching, where fileMatch is a literal pattern, and denotes filename only', async function () {
+	test('Schema matching', async function () {
 
 		const ls = getLanguageService({ workspaceContext });
-		ls.configure({ schemas: [{ uri: 'http://myschemastore/myschemabar', fileMatch: ['part.json'], schema: { type: 'object', required: ['foo'] } }] });
-
-		const positives = ['file:///folder/part.json', 'file:///folder/part.json?f=true', 'file:///folder/part.json#f=true'];
-		const negatives = ['file:///folder/rampart.json', 'file:///folder/part.json/no.part.json', 'file:///folder/foo?part.json', 'file:///folder/foo#part.json'];
-
-		for (const positive of positives) {
-			const doc = toDocument("{}", undefined, positive);
-			const ms = await ls.getMatchingSchemas(doc.textDoc, doc.jsonDoc);
-			assert.ok(ms.length > 0, positive);
-		}
-
-		for (const negative of negatives) {
-			const doc = toDocument("{}", undefined, negative);
-			const ms = await ls.getMatchingSchemas(doc.textDoc, doc.jsonDoc);
-			assert.ok(ms.length === 0, negative);
-		}
-	});
-
-	test('Schema matching, match files starting with dots', async function () {
-
-		const ls = getLanguageService({ workspaceContext });
-		ls.configure({ schemas: [{ uri: 'http://myschemastore/myschemabar', fileMatch: ['/User/settings.json'], schema: { type: 'object', required: ['foo'] } }] });
-
-		const positives = ['vscode-userdata:/home/martin/.config/Code%20-%20Insiders/User/settings.json'];
-
-		for (const positive of positives) {
-			const doc = toDocument("{}", undefined, positive);
-			const ms = await ls.getMatchingSchemas(doc.textDoc, doc.jsonDoc);
-			assert.ok(ms.length > 0, positive);
-		}
-	});
-
-
-
-	test('Schema matching, where fileMatch is a literal pattern, and denotes a path with a leading slash', async function () {
-
-		const ls = getLanguageService({ workspaceContext });
-		ls.configure({ schemas: [{ uri: 'http://myschemastore/myschemabar', fileMatch: ['/folder/part.json'], schema: { type: 'object', required: ['foo'] } }] });
-
-		const positives = ['file:///folder/part.json', 'file:///folder/part.json?f=true', 'file:///folder/part.json#f=true'];
-		const negatives = ['file:///folder/rampart.json', 'file:///folder/part.json/no.part.json', 'file:///folder/foo?part.json', 'file:///folder/foo#part.json'];
-
-		for (const positive of positives) {
-			const doc = toDocument("{}", undefined, positive);
-			const ms = await ls.getMatchingSchemas(doc.textDoc, doc.jsonDoc);
-			assert.ok(ms.length > 0, positive);
-		}
-
-		for (const negative of negatives) {
-			const doc = toDocument("{}", undefined, negative);
-			const ms = await ls.getMatchingSchemas(doc.textDoc, doc.jsonDoc);
-			assert.ok(ms.length === 0, negative);
-		}
-	});
-
-	test('Schema matching, where fileMatch is a literal pattern, and denotes a path', async function () {
-
-		const ls = getLanguageService({ workspaceContext });
-		ls.configure({ schemas: [{ uri: 'http://myschemastore/myschemabar', fileMatch: ['take/part.json'], schema: { type: 'object', required: ['foo'] } }] });
-
-		const positives = ['file:///folder/take/part.json', 'file:///folder/take/part.json?f=true', 'file:///folder/take/part.json#f=true'];
-		const negatives = ['file:///folder/part.json', 'file:///folder/.take/part.json', 'file:///folder/take.part.json', 'file:///folder/take/part.json/no.part.json', 'file:///folder/take?part.json', 'file:///folder/foo?take/part.json', 'file:///folder/take#part.json', 'file:///folder/foo#take/part.json', 'file:///folder/take/no/part.json'];
-
-		for (const positive of positives) {
-			const doc = toDocument("{}", undefined, positive);
-			const ms = await ls.getMatchingSchemas(doc.textDoc, doc.jsonDoc);
-			assert.ok(ms.length > 0, positive);
-		}
-
-		for (const negative of negatives) {
-			const doc = toDocument("{}", undefined, negative);
-			const ms = await ls.getMatchingSchemas(doc.textDoc, doc.jsonDoc);
-			assert.ok(ms.length === 0, negative);
-		}
-	});
-
-	test('Schema matching, where fileMatch is a wildcard pattern, contains no double-star, and denotes filename only', async function () {
-
-		const ls = getLanguageService({ workspaceContext });
-		ls.configure({ schemas: [{ uri: 'http://myschemastore/myschemabar', fileMatch: ['*.foo.json'], schema: { type: 'object', required: ['foo'] } }] });
-
-		const positives = ['file:///folder/a.foo.json', 'file:///folder/a.foo.json?f=true', 'file:///folder/a.foo.json#f=true'];
-		const negatives = ['file:///folder/a.bar.json', 'file:///folder/foo?a.foo.json', 'file:///folder/foo#a.foo.json'];
-
-		for (const positive of positives) {
-			const doc = toDocument("{}", undefined, positive);
-			const ms = await ls.getMatchingSchemas(doc.textDoc, doc.jsonDoc);
-			assert.ok(ms.length > 0, positive);
-		}
-
-		for (const negative of negatives) {
-			const doc = toDocument("{}", undefined, negative);
-			const ms = await ls.getMatchingSchemas(doc.textDoc, doc.jsonDoc);
-			assert.ok(ms.length === 0, negative);
-		}
-	});
-
-	test('Schema matching, where fileMatch is a wildcard pattern, contains no double-star, and denotes a path', async function () {
-
-		const ls = getLanguageService({ workspaceContext });
-		ls.configure({ schemas: [{ uri: 'http://myschemastore/myschemabar', fileMatch: ['foo/*/bar.json'], schema: { type: 'object', required: ['foo'] } }] });
-
-		const positives = ['file:///folder/foo/bat/bar.json', 'file:///folder/foo/bat/bar.json?f=true', 'file:///folder/foo/bat/bar.json#f=true'];
-		const negatives = ['file:///folder/a.bar.json', 'file:///folder/foo/bar.json', 'file:///folder/foo/can/be/as/deep/as/the/ocean/floor/bar.json', 'file:///folder/foo/bar.json?f=true', 'file:///folder/foo/can/be/as/deep/as/the/ocean/floor/bar.json?f=true', 'file:///folder/foo/bar.json#f=true', 'file:///folder/foo/can/be/as/deep/as/the/ocean/floor/bar.json#f=true', 'file:///folder/foo/bar.json/bat/bar.json', 'file:///folder/foo.bar.json', 'file:///folder/foo.bat/bar.json', 'file:///folder/foo/bar.json/bat.json', 'file:///folder/.foo/bar.json', 'file:///folder/.foo/bat/bar.json', 'file:///folder/.foo/bat/man/bar.json', 'file:///folder/foo?foo/bar.json', 'file:///folder/foo?foo/bat/bar.json', 'file:///folder/foo?foo/bat/man/bar.json', 'file:///folder/foo#foo/bar.json', 'file:///folder/foo#foo/bat/bar.json', 'file:///folder/foo#foo/bat/man/bar.json'];
-
-		for (const positive of positives) {
-			const doc = toDocument("{}", undefined, positive);
-			const ms = await ls.getMatchingSchemas(doc.textDoc, doc.jsonDoc);
-			assert.ok(ms.length > 0, positive);
-		}
-
-		for (const negative of negatives) {
-			const doc = toDocument("{}", undefined, negative);
-			const ms = await ls.getMatchingSchemas(doc.textDoc, doc.jsonDoc);
-			assert.ok(ms.length === 0, negative);
-		}
-	});
-
-	test('Schema matching, where fileMatch is a wildcard pattern, contains double-star, and denotes a path', async function () {
-
-		const ls = getLanguageService({ workspaceContext });
-		ls.configure({ schemas: [{ uri: 'http://myschemastore/myschemabar', fileMatch: ['foo/**/bar.json'], schema: { type: 'object', required: ['foo'] } }] });
-
-		const positives = ['file:///folder/foo/bar.json', 'file:///folder/foo/bat/bar.json', 'file:///folder/foo/can/be/as/deep/as/the/ocean/floor/bar.json', 'file:///folder/foo/bar.json?f=true', 'file:///folder/foo/bat/bar.json?f=true', 'file:///folder/foo/can/be/as/deep/as/the/ocean/floor/bar.json?f=true', 'file:///folder/foo/bar.json#f=true', 'file:///folder/foo/bat/bar.json#f=true', 'file:///folder/foo/can/be/as/deep/as/the/ocean/floor/bar.json#f=true', 'file:///folder/foo/bar.json/bat/bar.json'];
-		const negatives = ['file:///folder/a.bar.json', 'file:///folder/foo.bar.json', 'file:///folder/foo.bat/bar.json', 'file:///folder/foo/bar.json/bat.json', 'file:///folder/.foo/bar.json', 'file:///folder/.foo/bat/bar.json', 'file:///folder/.foo/bat/man/bar.json', 'file:///folder/foo?foo/bar.json', 'file:///folder/foo?foo/bat/bar.json', 'file:///folder/foo?foo/bat/man/bar.json', 'file:///folder/foo#foo/bar.json', 'file:///folder/foo#foo/bat/bar.json', 'file:///folder/foo#foo/bat/man/bar.json'];
+		ls.configure({ schemas: [ { uri: 'http://myschemastore/myschemabar', fileMatch: ['*.foo.json'], schema: { type: 'object', required: ['foo'] }}]});
+
+		const positives = ['file://folder/a.foo.json', 'file://folder/a.foo.json?f=true', 'file://folder/a.foo.json#f=true'];
+		const negatives = ['file://folder/a.bar.json', 'file://folder/foo?a.foo.json', 'file://folder/foo#a.foo.json'];
 
 		for (const positive of positives) {
 			const doc = toDocument("{}", undefined, positive);
@@ -1292,14 +633,15 @@
 
 		const { textDoc, jsonDoc } = toDocument(JSON.stringify(input));
 
-		const resolveSchema = await service.getSchemaForResource('file://doc/mydoc.json', jsonDoc);
-		assert.deepStrictEqual(resolveSchema?.errors, []);
-
-		const content = JSON.stringify(resolveSchema?.schema);
-		assert.strictEqual(content.indexOf('$ref'), -1); // no more $refs
-
-		const problems = jsonDoc.validate(textDoc, resolveSchema?.schema);
-		assert.deepStrictEqual(problems, []);
+		return service.getSchemaForResource('file://doc/mydoc.json', jsonDoc).then(resolveSchema => {
+			assert.deepEqual(resolveSchema?.errors, []);
+
+			const content = JSON.stringify(resolveSchema?.schema);
+			assert.equal(content.indexOf('$ref'), -1); // no more $refs
+
+			const problems = jsonDoc.validate(textDoc, resolveSchema?.schema);
+			assert.deepEqual(problems, []);
+		});
 
 	});
 
@@ -1321,14 +663,15 @@
 
 		const { textDoc, jsonDoc } = toDocument(JSON.stringify(input));
 
-		const resolveSchema = await service.getSchemaForResource('file://doc/mydoc.json', jsonDoc);
-		assert.deepStrictEqual(resolveSchema?.errors, []);
-
-		const content = JSON.stringify(resolveSchema?.schema);
-		assert.strictEqual(content.indexOf('$ref'), -1); // no more $refs
-
-		const problems = jsonDoc.validate(textDoc, resolveSchema?.schema);
-		assert.strictEqual(problems?.length, 1);
+		return service.getSchemaForResource('file://doc/mydoc.json', jsonDoc).then(resolveSchema => {
+			assert.deepEqual(resolveSchema?.errors, []);
+
+			const content = JSON.stringify(resolveSchema?.schema);
+			assert.equal(content.indexOf('$ref'), -1); // no more $refs
+
+			const problems = jsonDoc.validate(textDoc, resolveSchema?.schema);
+			assert.equal(problems?.length, 1);
+		});
 
 	});
 
@@ -1353,9 +696,11 @@
 		};
 
 		const fsm0 = service.registerExternalSchema(id0, ['*.json'], schema0);
-		service.registerExternalSchema(id1, [], schema1);
-		const fs0 = await fsm0.getResolvedSchema();
-		assert.strictEqual((<JSONSchema>fs0?.schema.allOf?.[0]).type, 'object');
+		const fsm1 = service.registerExternalSchema(id1, [], schema1);
+		return fsm0.getResolvedSchema().then((fs0) => {
+			assert.equal((<JSONSchema>fs0?.schema.allOf?.[0]).type, 'object');
+		});
+
 	});
 
 	test('$refs in $ref - circular', async function () {
@@ -1374,14 +719,14 @@
 					},
 					definitions: {
 						shellConfiguration: {
-							$ref: '#/definitions/shellConfiguration',
+							$ref: '#definitions/shellConfiguration',
 							type: 'object'
 						},
 						hop1: {
-							$ref: '#/definitions/hop2',
+							$ref: '#definitions/hop2',
 						},
 						hop2: {
-							$ref: '#/definitions/hop1',
+							$ref: '#definitions/hop1',
 							type: 'object'
 						}
 					}
@@ -1389,98 +734,16 @@
 			}
 		});
 
-		const fs = await service.getResolvedSchema('https://myschemastore/main');
-		assert.deepStrictEqual(fs?.schema.properties?.['responseValue'], {
-			type: 'object'
-		});
-		assert.deepStrictEqual(fs?.schema.properties?.['hops'], {
-			type: 'object'
-		});
-
-	});
-
-	test('$refs in $ref - circular 2', async function () {
-		const service = new SchemaService.JSONSchemaService(newMockRequestService(), workspaceContext);
-		service.setSchemaContributions({
-			schemas: {
-				"https://myschemastore/main": {
-					type: 'object',
-					properties: {
-						responseValue: {
-							"$ref": "#/definitions/shellConfiguration"
-						},
-						hops: {
-							"$ref": "#/definitions/hop1"
-						}
-					},
-					definitions: {
-						shellConfiguration: {
-							$ref: '#/definitions/shellConfiguration',
-							type: 'object'
-						},
-						hop1: {
-							$ref: '#/definitions/hop2',
-						},
-						hop2: {
-							$ref: '#/definitions/hop1',
-							type: 'object'
-						}
-					}
-				}
-			}
-		});
-
-		const fs = await service.getResolvedSchema('https://myschemastore/main');
-		assert.deepStrictEqual(fs?.schema.properties?.['responseValue'], {
-			type: 'object'
-		});
-		assert.deepStrictEqual(fs?.schema.properties?.['hops'], {
-			type: 'object'
-		});
-
-	});
-
-
-	test('$refs in $ref - across files', async function () {
-		const service = new SchemaService.JSONSchemaService(newMockRequestService(), workspaceContext);
-		service.setSchemaContributions({
-			schemas: {
-				"https://myschemastore/main1": {
-					type: 'object',
-					definitions: {
-						blue: {
-							properties: {
-								red: {
-									$ref: '#/definitions/blue'
-								}
-							}
-						}
-					}
-				},
-				"https://myschemastore/main2": {
-					type: 'object',
-					definitions: {
-						green: {
-							$ref: 'main1#/definitions/blue'
-						},
-						white: {
-							$ref: 'main1#/definitions/blue'
-						}
-					}
-				}
-			}
-		});
-
-		const fs = await service.getResolvedSchema('https://myschemastore/main2');
-		assert.deepStrictEqual(fs?.schema.definitions?.green, {
-			properties: {
-				red: {
-					properties: fs?.schema.definitions?.green.properties
-				}
-			}
-		});
-	});
-
+		return service.getResolvedSchema('https://myschemastore/main').then(fs => {
+			assert.deepEqual(fs?.schema.properties?.['responseValue'], {
+				type: 'object'
+			});
+			assert.deepEqual(fs?.schema.properties?.['hops'], {
+				type: 'object'
+			});
+		});
+
+	});
 
 	test('$refs with encoded characters', async function () {
 		const service = new SchemaService.JSONSchemaService(newMockRequestService(), workspaceContext);
@@ -1499,9 +762,10 @@
 		};
 
 		const fsm0 = service.registerExternalSchema(id0, ['*.json'], schema);
-		const fs0 = await fsm0.getResolvedSchema();
-		assert.deepStrictEqual(fs0.errors, []);
-		assert.strictEqual((<JSONSchema>fs0?.schema.properties?.p2).type, 'object');
+		return fsm0.getResolvedSchema().then((fs0) => {
+			assert.deepEqual(fs0.errors, []);
+			assert.equal((<JSONSchema>fs0?.schema.properties?.p2).type, 'object');
+		});
 
 	});
 
@@ -1563,15 +827,18 @@
 
 		const { textDoc, jsonDoc } = toDocument(JSON.stringify(input));
 
-		const resolvedSchema = await service.getSchemaForResource('file://doc/mydoc.json', jsonDoc);
-		assert.deepStrictEqual(resolvedSchema?.errors, []);
-
-		const problems = jsonDoc.validate(textDoc, resolvedSchema?.schema);
-
-		assert.strictEqual(problems?.length, 1);
-		assert.strictEqual(problems?.[0].message, 'Missing property "computerName".');
-
-	});
+		return service.getSchemaForResource('file://doc/mydoc.json', jsonDoc).then(resolvedSchema => {
+			assert.deepEqual(resolvedSchema?.errors, []);
+
+			const problems = jsonDoc.validate(textDoc, resolvedSchema?.schema);
+
+			assert.equal(problems?.length, 1);
+			assert.equal(problems?.[0].message, 'Missing property "computerName".');
+		});
+
+	});
+
+
 
 	test('Complex enums', function () {
 
@@ -1635,12 +902,12 @@
 
 		const problems = jsonDoc.validate(textDoc, schema);
 
-		assert.strictEqual(problems?.length, 0);
-
-
-	});
-
-	test('resetSchema', async function () {
+		assert.equal(problems?.length, 0);
+
+
+	});
+
+	test('clearSchema', async function () {
 		const mainSchemaURI = "http://foo/main.schema.json";
 		const aSchemaURI1 = "http://foo/a.schema.json";
 		const bSchemaURI1 = "http://foo/b.schema.json";
@@ -1673,8 +940,8 @@
 
 		const testDoc = toDocument(JSON.stringify({ $schema: mainSchemaURI, bar: { a: 1 } }));
 		let validation = await ls.doValidation(testDoc.textDoc, testDoc.jsonDoc);
-		assert.deepStrictEqual(validation.map(v => v.message), ['Incorrect type. Expected "string".']);
-		assert.deepStrictEqual([mainSchemaURI, aSchemaURI1], accesses); // b in not loaded as it is not references
+		assert.deepEqual(validation.map(v => v.message), ['Incorrect type. Expected "string".']);
+		assert.deepEqual([mainSchemaURI, aSchemaURI1], accesses); // b in not loaded as it is not references
 
 		accesses.length = 0;
 
@@ -1692,8 +959,8 @@
 		ls.resetSchema(aSchemaURI1);
 
 		validation = await ls.doValidation(testDoc.textDoc, testDoc.jsonDoc);
-		assert.deepStrictEqual(validation.map(v => v.message), ['Incorrect type. Expected "boolean".']);
-		assert.deepStrictEqual([mainSchemaURI, aSchemaURI1, bSchemaURI1], accesses); // main, a and b are loaded
+		assert.deepEqual(validation.map(v => v.message), ['Incorrect type. Expected "boolean".']);
+		assert.deepEqual([mainSchemaURI, aSchemaURI1, bSchemaURI1], accesses); // main, a and b are loaded
 
 		// change to be but no reset
 
@@ -1704,15 +971,15 @@
 		accesses.length = 0;
 
 		validation = await ls.doValidation(testDoc.textDoc, testDoc.jsonDoc);
-		assert.deepStrictEqual(validation.map(v => v.message), ['Incorrect type. Expected "boolean".']);
-		assert.deepStrictEqual([], accesses); // no loades as there was no reset
+		assert.deepEqual(validation.map(v => v.message), ['Incorrect type. Expected "boolean".']);
+		assert.deepEqual([], accesses); // no loades as there was no reset
 
 		// do the reset
 		ls.resetSchema(bSchemaURI1);
 
 		validation = await ls.doValidation(testDoc.textDoc, testDoc.jsonDoc);
-		assert.deepStrictEqual(validation.map(v => v.message), []);
-		assert.deepStrictEqual([mainSchemaURI, aSchemaURI1, bSchemaURI1], accesses); // main, a and b are loaded, main, a depend on b
+		assert.deepEqual(validation.map(v => v.message), []);
+		assert.deepEqual([mainSchemaURI, aSchemaURI1, bSchemaURI1], accesses); // main, a and b are loaded, main, a depend on b
 
 		accesses.length = 0;
 
@@ -1728,68 +995,16 @@
 
 		ls.resetSchema(aSchemaURI1);
 		validation = await ls.doValidation(testDoc.textDoc, testDoc.jsonDoc);
-		assert.deepStrictEqual(validation.map(v => v.message), ['Incorrect type. Expected "boolean".']);
-		assert.deepStrictEqual([mainSchemaURI, aSchemaURI1], accesses);
+		assert.deepEqual(validation.map(v => v.message), ['Incorrect type. Expected "boolean".']);
+		assert.deepEqual([mainSchemaURI, aSchemaURI1], accesses);
 
 
 		accesses.length = 0;
 		ls.resetSchema(bSchemaURI1);
 
 		validation = await ls.doValidation(testDoc.textDoc, testDoc.jsonDoc);
-		assert.deepStrictEqual(validation.map(v => v.message), ['Incorrect type. Expected "boolean".']);
-		assert.deepStrictEqual([], accesses); // b is not depended anymore
-	});
-
-	test('resetSchema clears current document schema cache when not using $schema property', async function () {
-		const schemaUri = "http://foo/main.schema.json";
-
-		const schemas: { [uri: string]: JSONSchema } = {
-			[schemaUri]: {
-				type: 'object',
-				properties: {
-					bar: {
-						type: 'string'
-					}
-				}
-			}
-		};
-
-		const accesses: string[] = [];
-		const schemaRequestService = newMockRequestService(schemas, accesses);
-		const testDoc = toDocument(JSON.stringify({ bar: 1 }));
-
-		const ls = getLanguageService({ workspaceContext, schemaRequestService });
-
-		// configure the language service to use the schema for the test document
-		ls.configure({
-			schemas: [{
-				uri: schemaUri,
-				fileMatch: [testDoc.textDoc.uri.toString()],
-			}]
-		});
-
-		// check using the existing schema
-		let validation = await ls.doValidation(testDoc.textDoc, testDoc.jsonDoc);
-		assert.deepStrictEqual(validation.map(v => v.message), ['Incorrect type. Expected "string".']);
-		assert.deepStrictEqual([schemaUri], accesses);
-
-		accesses.length = 0;
-
-		// change a schema property and reset the schema
-		schemas[schemaUri] = {
-			type: 'object',
-			properties: {
-				a: {
-					type: 'number'
-				}
-			}
-		};
-		ls.resetSchema(schemaUri);
-
-		// now ensure validation occurs with the new schema
-		validation = await ls.doValidation(testDoc.textDoc, testDoc.jsonDoc);
-		assert.deepStrictEqual(validation.map(v => v.message), []);
-		assert.deepStrictEqual([schemaUri], accesses);
+		assert.deepEqual(validation.map(v => v.message), ['Incorrect type. Expected "boolean".']);
+		assert.deepEqual([], accesses); // b is not depended anymore
 	});
 
 	test('getMatchingSchemas', async function () {
@@ -1828,7 +1043,7 @@
 		function assertMatchingSchema(ms: MatchingSchema[], nodeOffset: number, comment: string) {
 			for (const m of ms) {
 				if (m.node.offset === nodeOffset) {
-					assert.strictEqual(m.schema.$comment, comment);
+					assert.equal(m.schema.$comment, comment);
 					return;
 				}
 			}
@@ -1889,10 +1104,6 @@
 				'depr': {
 					type: 'string',
 					deprecationMessage: 'old stuff'
-				},
-				'depr2': {
-					type: 'string',
-					deprecated: true
 				}
 			},
 			required: ['name', 'age', 'address', 'email']
@@ -1900,23 +1111,16 @@
 
 		const ls = getLanguageService({});
 		{
-			const { textDoc, jsonDoc } = toDocument('{ "depr": "", "depr2": "" }');
+			const { textDoc, jsonDoc } = toDocument('{ "depr": "" }');
 			assert.strictEqual(jsonDoc.syntaxErrors.length, 0);
 
 			const semanticErrors = await ls.doValidation(textDoc, jsonDoc, { schemaValidation: 'error' }, schema);
-			assert.strictEqual(semanticErrors!.length, 8);
+			assert.strictEqual(semanticErrors!.length, 5);
 			assert.strictEqual(semanticErrors![0].severity, DiagnosticSeverity.Error);
 			assert.strictEqual(semanticErrors![1].severity, DiagnosticSeverity.Error);
 			assert.strictEqual(semanticErrors![2].severity, DiagnosticSeverity.Error);
 			assert.strictEqual(semanticErrors![3].severity, DiagnosticSeverity.Error);
-			assert.strictEqual(semanticErrors![4].severity, DiagnosticSeverity.Hint);
-			assert.strictEqual(semanticErrors![4].tags?.includes(DiagnosticTag.Deprecated), true);
-			assert.strictEqual(semanticErrors![5].severity, DiagnosticSeverity.Hint);
-			assert.strictEqual(semanticErrors![5].tags?.includes(DiagnosticTag.Deprecated), true);
-			assert.strictEqual(semanticErrors![4].severity, DiagnosticSeverity.Hint);
-			assert.strictEqual(semanticErrors![4].tags?.includes(DiagnosticTag.Deprecated), true);
-			assert.strictEqual(semanticErrors![5].severity, DiagnosticSeverity.Hint);
-			assert.strictEqual(semanticErrors![5].tags?.includes(DiagnosticTag.Deprecated), true);
+			assert.strictEqual(semanticErrors![4].severity, DiagnosticSeverity.Warning);
 		}
 		{
 			const { textDoc, jsonDoc } = toDocument('{"name": "", "age": -1, "address": "SA42", "email": "wrong_mail"}');
