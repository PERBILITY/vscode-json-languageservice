/*---------------------------------------------------------------------------------------------
 *  Copyright (c) Microsoft Corporation. All rights reserved.
 *  Licensed under the MIT License. See License.txt in the project root for license information.
 *--------------------------------------------------------------------------------------------*/

import * as Json from 'jsonc-parser';
import { JSONSchema, JSONSchemaMap, JSONSchemaRef } from '../jsonSchema';
import { URI } from 'vscode-uri';
import * as Strings from '../utils/strings';
import * as Parser from '../parser/jsonParser';
import { SchemaRequestService, WorkspaceContextService, PromiseConstructor, Thenable, MatchingSchema, TextDocument } from '../jsonLanguageTypes';

import * as nls from 'vscode-nls';
import { createRegex } from '../utils/glob';

const localize = nls.loadMessageBundle();

export interface IJSONSchemaService {

	/**
	 * Registers a schema file in the current workspace to be applicable to files that match the pattern
	 */
	registerExternalSchema(uri: string, filePatterns?: string[], unresolvedSchema?: JSONSchema): ISchemaHandle;

	/**
	 * Clears all cached schema files
	 */
	clearExternalSchemas(): void;

	/**
	 * Registers contributed schemas
	 */
	setSchemaContributions(schemaContributions: ISchemaContributions): void;

	/**
	 * Looks up the appropriate schema for the given URI
	 */
	getSchemaForResource(resource: string, document?: Parser.JSONDocument): Thenable<ResolvedSchema | undefined>;

	/**
	 * Returns all registered schema ids
	 */
	getRegisteredSchemaIds(filter?: (scheme: string) => boolean): string[];
}

export interface SchemaAssociation {
	pattern: string[];
	uris: string[];
}

export interface ISchemaContributions {
	schemas?: { [id: string]: JSONSchema };
	schemaAssociations?: SchemaAssociation[];
}

export interface ISchemaHandle {
	/**
	 * The schema id
	 */
	uri: string;

	/**
	 * The schema from the file, with potential $ref references
	 */
	getUnresolvedSchema(): Thenable<UnresolvedSchema>;

	/**
	 * The schema from the file, with references resolved
	 */
	getResolvedSchema(): Thenable<ResolvedSchema>;
}

const BANG = '!';
const PATH_SEP = '/';

interface IGlobWrapper {
	regexp: RegExp;
	include: boolean;
}

class FilePatternAssociation {

	private readonly uris: string[];
	private readonly globWrappers: IGlobWrapper[];

	constructor(pattern: string[], uris: string[]) {
		this.globWrappers = [];
		try {
			for (let patternString of pattern) {
				const include = patternString[0] !== BANG;
				if (!include) {
					patternString = patternString.substring(1);
				}
				if (patternString.length > 0) {
					if (patternString[0] === PATH_SEP) {
						patternString = patternString.substring(1);
					}
					this.globWrappers.push({
						regexp: createRegex('**/' + patternString, { extended: true, globstar: true }),
						include: include,
					});
				}
			};
			this.uris = uris;
		} catch (e) {
			this.globWrappers.length = 0;
			this.uris = [];
		}
	}

	public matchesPattern(fileName: string): boolean {
		let match = false;
		for (const { regexp, include } of this.globWrappers) {
			if (regexp.test(fileName)) {
				match = include;
			}
		}
		return match;
	}

	public getURIs() {
		return this.uris;
	}
}

type SchemaDependencies = Set<string>;

class SchemaHandle implements ISchemaHandle {

	public readonly uri: string;
	public readonly dependencies: SchemaDependencies;
<<<<<<< HEAD
	public readonly anchors: Map<string, JSONSchema>;
=======
>>>>>>> 7d9158a2

	private resolvedSchema: Thenable<ResolvedSchema> | undefined;
	private unresolvedSchema: Thenable<UnresolvedSchema> | undefined;
	private readonly service: JSONSchemaService;

	constructor(service: JSONSchemaService, uri: string, unresolvedSchemaContent?: JSONSchema) {
		this.service = service;
		this.uri = uri;
		this.dependencies = new Set();
<<<<<<< HEAD
		this.anchors = new Map();
=======
>>>>>>> 7d9158a2
		if (unresolvedSchemaContent) {
			this.unresolvedSchema = this.service.promise.resolve(new UnresolvedSchema(unresolvedSchemaContent));
		}
	}

	public getUnresolvedSchema(): Thenable<UnresolvedSchema> {
		if (!this.unresolvedSchema) {
			this.unresolvedSchema = this.service.loadSchema(this.uri);
		}
		return this.unresolvedSchema;
	}

	public getResolvedSchema(): Thenable<ResolvedSchema> {
		if (!this.resolvedSchema) {
			this.resolvedSchema = this.getUnresolvedSchema().then(unresolved => {
<<<<<<< HEAD
				return this.service.resolveSchemaContent(unresolved, this);
=======
				return this.service.resolveSchemaContent(unresolved, this.uri, this.dependencies);
>>>>>>> 7d9158a2
			});
		}
		return this.resolvedSchema;
	}

	public clearSchema(): boolean {
		const hasChanges = !!this.unresolvedSchema;
		this.resolvedSchema = undefined;
		this.unresolvedSchema = undefined;
		this.dependencies.clear();
<<<<<<< HEAD
		this.anchors.clear();
=======
		return hasChanges;
>>>>>>> 7d9158a2
	}
}


export class UnresolvedSchema {
	public schema: JSONSchema;
	public errors: string[];

	constructor(schema: JSONSchema, errors: string[] = []) {
		this.schema = schema;
		this.errors = errors;
	}
}

export class ResolvedSchema {
	public schema: JSONSchema;
	public errors: string[];

	constructor(schema: JSONSchema, errors: string[] = []) {
		this.schema = schema;
		this.errors = errors;
	}

	public getSection(path: string[]): JSONSchema | undefined {
		const schemaRef = this.getSectionRecursive(path, this.schema);
		if (schemaRef) {
			return Parser.asSchema(schemaRef);
		}
		return undefined;
	}

	private getSectionRecursive(path: string[], schema: JSONSchemaRef): JSONSchemaRef | undefined {
		if (!schema || typeof schema === 'boolean' || path.length === 0) {
			return schema;
		}
		const next = path.shift()!;

		if (schema.properties && typeof schema.properties[next]) {
			return this.getSectionRecursive(path, schema.properties[next]);
		} else if (schema.patternProperties) {
			for (const pattern of Object.keys(schema.patternProperties)) {
				const regex = Strings.extendedRegExp(pattern);
				if (regex?.test(next)) {
					return this.getSectionRecursive(path, schema.patternProperties[pattern]);
				}
			}
		} else if (typeof schema.additionalProperties === 'object') {
			return this.getSectionRecursive(path, schema.additionalProperties);
		} else if (next.match('[0-9]+')) {
			if (Array.isArray(schema.items)) {
				const index = parseInt(next, 10);
				if (!isNaN(index) && schema.items[index]) {
					return this.getSectionRecursive(path, schema.items[index]);
				}
			} else if (schema.items) {
				return this.getSectionRecursive(path, schema.items);
			}
		}

		return undefined;
	}
}

export class JSONSchemaService implements IJSONSchemaService {

	private contributionSchemas: { [id: string]: SchemaHandle };
	private contributionAssociations: FilePatternAssociation[];

	private schemasById: { [id: string]: SchemaHandle };
	private filePatternAssociations: FilePatternAssociation[];
	private registeredSchemasIds: { [id: string]: boolean };

	private contextService: WorkspaceContextService | undefined;
	private callOnDispose: Function[];
	private requestService: SchemaRequestService | undefined;
	private promiseConstructor: PromiseConstructor;

	private cachedSchemaForResource: { resource: string; resolvedSchema: Thenable<ResolvedSchema | undefined> } | undefined;

	constructor(requestService?: SchemaRequestService, contextService?: WorkspaceContextService, promiseConstructor?: PromiseConstructor) {
		this.contextService = contextService;
		this.requestService = requestService;
		this.promiseConstructor = promiseConstructor || Promise;
		this.callOnDispose = [];

		this.contributionSchemas = {};
		this.contributionAssociations = [];
		this.schemasById = {};
		this.filePatternAssociations = [];
		this.registeredSchemasIds = {};
	}

	public getRegisteredSchemaIds(filter?: (scheme: string) => boolean): string[] {
		return Object.keys(this.registeredSchemasIds).filter(id => {
			const scheme = URI.parse(id).scheme;
			return scheme !== 'schemaservice' && (!filter || filter(scheme));
		});
	}

	public get promise() {
		return this.promiseConstructor;
	}

	public dispose(): void {
		while (this.callOnDispose.length > 0) {
			this.callOnDispose.pop()!();
		}
	}

	public onResourceChange(uri: string): boolean {
		// always clear this local cache when a resource changes
		this.cachedSchemaForResource = undefined;

		let hasChanges = false;
		uri = normalizeId(uri);

		const toWalk = [uri];
		const all: (SchemaHandle | undefined)[] = Object.keys(this.schemasById).map(key => this.schemasById[key]);

		while (toWalk.length) {
			const curr = toWalk.pop()!;
			for (let i = 0; i < all.length; i++) {
				const handle = all[i];
				if (handle && (handle.uri === curr || handle.dependencies.has(curr))) {
					if (handle.uri !== curr) {
						toWalk.push(handle.uri);
<<<<<<< HEAD
=======
					}
					if (handle.clearSchema()) {
						hasChanges = true;
>>>>>>> 7d9158a2
					}
					all[i] = undefined;
				}
			}
		}
		return hasChanges;
	}

	public setSchemaContributions(schemaContributions: ISchemaContributions): void {
		if (schemaContributions.schemas) {
			const schemas = schemaContributions.schemas;
			for (const id in schemas) {
				const normalizedId = normalizeId(id);
				this.contributionSchemas[normalizedId] = this.addSchemaHandle(normalizedId, schemas[id]);
			}
		}
		if (Array.isArray(schemaContributions.schemaAssociations)) {
			const schemaAssociations = schemaContributions.schemaAssociations;
			for (let schemaAssociation of schemaAssociations) {
				const uris = schemaAssociation.uris.map(normalizeId);
				const association = this.addFilePatternAssociation(schemaAssociation.pattern, uris);
				this.contributionAssociations.push(association);
			}
		}
	}

	private addSchemaHandle(id: string, unresolvedSchemaContent?: JSONSchema): SchemaHandle {
		const schemaHandle = new SchemaHandle(this, id, unresolvedSchemaContent);
		this.schemasById[id] = schemaHandle;
		return schemaHandle;
	}

	private getOrAddSchemaHandle(id: string, unresolvedSchemaContent?: JSONSchema): SchemaHandle {
		return this.schemasById[id] || this.addSchemaHandle(id, unresolvedSchemaContent);
	}

	private addFilePatternAssociation(pattern: string[], uris: string[]): FilePatternAssociation {
		const fpa = new FilePatternAssociation(pattern, uris);
		this.filePatternAssociations.push(fpa);
		return fpa;
	}

	public registerExternalSchema(uri: string, filePatterns?: string[], unresolvedSchemaContent?: JSONSchema): ISchemaHandle {
		const id = normalizeId(uri);
		this.registeredSchemasIds[id] = true;
		this.cachedSchemaForResource = undefined;

		if (filePatterns) {
			this.addFilePatternAssociation(filePatterns, [id]);
		}
		return unresolvedSchemaContent ? this.addSchemaHandle(id, unresolvedSchemaContent) : this.getOrAddSchemaHandle(id);
	}

	public clearExternalSchemas(): void {
		this.schemasById = {};
		this.filePatternAssociations = [];
		this.registeredSchemasIds = {};
		this.cachedSchemaForResource = undefined;

		for (const id in this.contributionSchemas) {
			this.schemasById[id] = this.contributionSchemas[id];
			this.registeredSchemasIds[id] = true;
		}
		for (const contributionAssociation of this.contributionAssociations) {
			this.filePatternAssociations.push(contributionAssociation);
		}
	}

	public getResolvedSchema(schemaId: string): Thenable<ResolvedSchema | undefined> {
		const id = normalizeId(schemaId);
		const schemaHandle = this.schemasById[id];
		if (schemaHandle) {
			return schemaHandle.getResolvedSchema();
		}
		return this.promise.resolve(undefined);
	}

	public loadSchema(url: string): Thenable<UnresolvedSchema> {
		if (!this.requestService) {
			const errorMessage = localize('json.schema.norequestservice', 'Unable to load schema from \'{0}\'. No schema request service available', toDisplayString(url));
			return this.promise.resolve(new UnresolvedSchema(<JSONSchema>{}, [errorMessage]));
		}
		return this.requestService(url).then(
			content => {
				if (!content) {
					const errorMessage = localize('json.schema.nocontent', 'Unable to load schema from \'{0}\': No content.', toDisplayString(url));
					return new UnresolvedSchema(<JSONSchema>{}, [errorMessage]);
				}

				let schemaContent: JSONSchema = {};
				const jsonErrors: Json.ParseError[] = [];
				schemaContent = Json.parse(content, jsonErrors);
				const errors = jsonErrors.length ? [localize('json.schema.invalidFormat', 'Unable to parse content from \'{0}\': Parse error at offset {1}.', toDisplayString(url), jsonErrors[0].offset)] : [];
				return new UnresolvedSchema(schemaContent, errors);
			},
			(error: any) => {
				let errorMessage = error.toString() as string;
				const errorSplit = error.toString().split('Error: ');
				if (errorSplit.length > 1) {
					// more concise error message, URL and context are attached by caller anyways
					errorMessage = errorSplit[1];
				}
				if (Strings.endsWith(errorMessage, '.')) {
					errorMessage = errorMessage.substr(0, errorMessage.length - 1);
				}
				return new UnresolvedSchema(<JSONSchema>{}, [localize('json.schema.nocontent', 'Unable to load schema from \'{0}\': {1}.', toDisplayString(url), errorMessage)]);
			}
		);
	}

	public resolveSchemaContent(schemaToResolve: UnresolvedSchema, handle: SchemaHandle): Thenable<ResolvedSchema> {

		const resolveErrors: string[] = schemaToResolve.errors.slice(0);
		const schema = schemaToResolve.schema;

		if (schema.$schema) {
			const id = normalizeId(schema.$schema);
			if (id === 'http://json-schema.org/draft-03/schema') {
				return this.promise.resolve(new ResolvedSchema({}, [localize('json.schema.draft03.notsupported', "Draft-03 schemas are not supported.")]));
			} else if (id === 'https://json-schema.org/draft/2019-09/schema') {
				resolveErrors.push(localize('json.schema.draft201909.notsupported', "Draft 2019-09 schemas are not yet fully supported."));
			} else if (id === 'https://json-schema.org/draft/2020-12/schema') {
				resolveErrors.push(localize('json.schema.draft202012.notsupported', "Draft 2020-12 schemas are not yet fully supported."));
			}
		}

		const contextService = this.contextService;

		const findSection = (schema: JSONSchema, path: string | undefined): any => {
			if (!path) {
				return schema;
			}
			let current: any = schema;
			if (path[0] === '/') {
				path = path.substr(1);
			}
			path.split('/').some((part) => {
				part = part.replace(/~1/g, '/').replace(/~0/g, '~');
				current = current[part];
				return !current;
			});
			return current;
		};

		const merge = (target: JSONSchema, section: any): void => {
			for (const key in section) {
				if (section.hasOwnProperty(key) && !target.hasOwnProperty(key)) {
					(<any>target)[key] = section[key];
				}
			}
		};

		const mergeByJsonPointer = (target: JSONSchema, sourceRoot: JSONSchema, sourceURI: string, refSegment: string | undefined): void => {
			const path = refSegment ? decodeURIComponent(refSegment) : undefined;
			const section = findSection(sourceRoot, path);
			if (section) {
				merge(target, section);
			} else {
				resolveErrors.push(localize('json.schema.invalidref', '$ref \'{0}\' in \'{1}\' can not be resolved.', path, sourceURI));
			}
		};

		const isSubSchemaRef = (refSegment?: string): boolean => {
			// Check if the first character is not '/' to determine whether it's a sub schema reference or a JSON Pointer
			return !!refSegment && refSegment.charAt(0) !== '/';
		};

		const reconstructRefURI = (uri: string, fragment?: string, separator: string = '#'): string => {
			return normalizeId(`${uri}${separator}${fragment}`);
		};

		// To find which $refs point to which $ids we keep two maps:
		// pendingSubSchemas '$id' we expect to encounter (if they exist)
		// handle.anchors for the ones we have encountered
		const pendingSubSchemas: Map<string, JSONSchema[]> = new Map();

		const tryMergeSubSchema = (target: JSONSchema, id: string, handle: SchemaHandle): boolean => {
			// Get the full URI for the current schema to avoid matching schema1#hello and schema2#hello to the same
			// reference by accident
			const fullId = reconstructRefURI(handle.uri, id);
			const resolved = handle.anchors.get(fullId);
			if (resolved) {
				merge(target, resolved);
				return true; // return success
			}

			// This subschema has not been resolved yet
			// Remember the target to merge later once resolved
			let pending = pendingSubSchemas.get(fullId);
			if (!pending) {
				pending = [];
				pendingSubSchemas.set(fullId, pending);
			}
			pending.push(target);
			return false; // return failure - merge didn't occur
		};

		const resolveExternalLink = (node: JSONSchema, uri: string, refSegment: string | undefined, parentHandle: SchemaHandle): Thenable<any> => {
			if (contextService && !/^[A-Za-z][A-Za-z0-9+\-.+]*:\/\/.*/.test(uri)) {
				uri = contextService.resolveRelativePath(uri, parentHandle.uri);
			}
			uri = normalizeId(uri);
			const referencedHandle = this.getOrAddSchemaHandle(uri);
			return referencedHandle.getUnresolvedSchema().then(unresolvedSchema => {
<<<<<<< HEAD
				parentHandle.dependencies.add(uri);
=======
				parentSchemaDependencies.add(uri);
>>>>>>> 7d9158a2
				if (unresolvedSchema.errors.length) {
					const loc = refSegment ? uri + '#' + refSegment : uri;
					resolveErrors.push(localize('json.schema.problemloadingref', 'Problems loading reference \'{0}\': {1}', loc, unresolvedSchema.errors[0]));
				}

				// A placeholder promise that might execute later a ref resolution for the newly resolved schema
				let externalLinkPromise: Thenable<any> = Promise.resolve(true);
				if (refSegment === undefined || !isSubSchemaRef(refSegment)) {
					// This is not a sub schema, merge the regular way
					mergeByJsonPointer(node, unresolvedSchema.schema, uri, refSegment);
				} else {
					// This is a reference to a subschema
					if (!tryMergeSubSchema(node, refSegment, referencedHandle)) {
						// We weren't able to merge currently so we'll try to resolve this schema first to obtain subschemas
						// that could be missed
						// to improve: it would be enough to find the nodes, no need to resolve the full schema
						externalLinkPromise = resolveRefs(unresolvedSchema.schema, unresolvedSchema.schema, referencedHandle);
					}
				}
				return externalLinkPromise.then(() => resolveRefs(node, unresolvedSchema.schema, referencedHandle));
			});
		};

		const resolveRefs = (node: JSONSchema, parentSchema: JSONSchema, parentHandle: SchemaHandle): Thenable<any> => {
			if (!node || typeof node !== 'object') {
				return Promise.resolve(null);
			}

			const toWalk: JSONSchema[] = [node];
			const seen = new Set<JSONSchema>();

			const openPromises: Thenable<any>[] = [];

			const collectEntries = (...entries: (JSONSchemaRef | undefined)[]) => {
				for (const entry of entries) {
					if (typeof entry === 'object') {
						toWalk.push(entry);
					}
				}
			};
			const collectMapEntries = (...maps: (JSONSchemaMap | undefined)[]) => {
				for (const map of maps) {
					if (typeof map === 'object') {
						for (const k in map) {
							const key = k as keyof JSONSchemaMap;
							const entry = map[key];
							if (typeof entry === 'object') {
								toWalk.push(entry);
							}
						}
					}
				}
			};
			const collectArrayEntries = (...arrays: (JSONSchemaRef[] | undefined)[]) => {
				for (const array of arrays) {
					if (Array.isArray(array)) {
						for (const entry of array) {
							if (typeof entry === 'object') {
								toWalk.push(entry);
							}
						}
					}
				}
			};
			const handleRef = (next: JSONSchema) => {
				const seenRefs = new Set<string>();
				while (next.$ref) {
					const ref = next.$ref;
					const segments = ref.split('#', 2);
					delete next.$ref;
					if (segments[0].length > 0) {
						// This is a reference to an external schema
						openPromises.push(resolveExternalLink(next, segments[0], segments[1], parentHandle));
						return;
					} else {
						// This is a reference inside the current schema
						if (!seenRefs.has(ref)) {
							const id = segments[1];
							if (id !== undefined && isSubSchemaRef(id)) { // A $ref to a sub-schema with an $id (i.e #hello)
								tryMergeSubSchema(next, id, handle);
							} else { // A $ref to a JSON Pointer (i.e #/definitions/foo)
								mergeByJsonPointer(next, parentSchema, parentHandle.uri, id); // can set next.$ref again, use seenRefs to avoid circle
							}
							seenRefs.add(ref);
						}
					}
				}

				collectEntries(<JSONSchema>next.items, next.additionalItems, <JSONSchema>next.additionalProperties, next.not, next.contains, next.propertyNames, next.if, next.then, next.else);
				collectMapEntries(next.definitions, next.properties, next.patternProperties, <JSONSchemaMap>next.dependencies);
				collectArrayEntries(next.anyOf, next.allOf, next.oneOf, <JSONSchema[]>next.items);
			};

			const handleId = (next: JSONSchema) => {
				// TODO figure out should loops be preventse
				const id = next.$id || next.id;
				if (typeof id === 'string' && id.charAt(0) === '#') {
					delete next.$id;
					delete next.id;
					// Use a blank separator, as the $id already has the '#'
					const fullId = reconstructRefURI(parentHandle.uri, id, '');

					const resolved = parentHandle.anchors.get(fullId);
					if (!resolved) {
						// it's resolved now
						parentHandle.anchors.set(fullId, next);
					} else if (resolved !== next) {
						// Duplicate may occur in recursive $refs, but as long as they are the same object
						// it's ok, otherwise report and error
						resolveErrors.push(localize('json.schema.duplicateid', 'Duplicate id declaration: \'{0}\'', id));
					}

					// Resolve all pending requests and cleanup the queue list
					const pending = pendingSubSchemas.get(fullId);
					if (pending) {
						for (const target of pending) {
							merge(target, next);
						}
						pendingSubSchemas.delete(fullId);
					}
				}
			};

			while (toWalk.length) {
				const next = toWalk.pop()!;
				if (seen.has(next)) {
					continue;
				}
				seen.add(next);
				handleId(next);
				handleRef(next);
			}
			return this.promise.all(openPromises);
		};

		return resolveRefs(schema, schema, handle).then(_ => {
			for (const unresolvedSubschemaId in pendingSubSchemas) {
				resolveErrors.push(localize('json.schema.idnotfound', 'Subschema with id \'{0}\' was not found', unresolvedSubschemaId));
			}
			return new ResolvedSchema(schema, resolveErrors);
		});
	}
	private getSchemaFromProperty(resource: string, document: Parser.JSONDocument): string | undefined {
		if (document.root?.type === 'object') {
			for (const p of document.root.properties) {
				if (p.keyNode.value === '$schema' && p.valueNode?.type === 'string') {
					let schemaId = p.valueNode.value;
					if (this.contextService && !/^\w[\w\d+.-]*:/.test(schemaId)) { // has scheme
						schemaId = this.contextService.resolveRelativePath(schemaId, resource);
					}
					return schemaId;
				}
			}
		}
		return undefined;
	}

	private getAssociatedSchemas(resource: string): string[] {
		const seen: { [schemaId: string]: boolean } = Object.create(null);
		const schemas: string[] = [];
		const normalizedResource = normalizeResourceForMatching(resource);
		for (const entry of this.filePatternAssociations) {
			if (entry.matchesPattern(normalizedResource)) {
				for (const schemaId of entry.getURIs()) {
					if (!seen[schemaId]) {
						schemas.push(schemaId);
						seen[schemaId] = true;
					}
				}
			}
		}
		return schemas;
	}

	public getSchemaURIsForResource(resource: string, document?: Parser.JSONDocument): string[] {
		let schemeId = document && this.getSchemaFromProperty(resource, document);
		if (schemeId) {
			return [schemeId];
		}
		return this.getAssociatedSchemas(resource);
	}

	public getSchemaForResource(resource: string, document?: Parser.JSONDocument): Thenable<ResolvedSchema | undefined> {
		if (document) {
			// first use $schema if present
			let schemeId = this.getSchemaFromProperty(resource, document);
			if (schemeId) {
				const id = normalizeId(schemeId);
				return this.getOrAddSchemaHandle(id).getResolvedSchema();
			}
		}
		if (this.cachedSchemaForResource && this.cachedSchemaForResource.resource === resource) {
			return this.cachedSchemaForResource.resolvedSchema;
		}
		const schemas = this.getAssociatedSchemas(resource);
		const resolvedSchema = schemas.length > 0 ? this.createCombinedSchema(resource, schemas).getResolvedSchema() : this.promise.resolve(undefined);
		this.cachedSchemaForResource = { resource, resolvedSchema };
		return resolvedSchema;
	}

	private createCombinedSchema(resource: string, schemaIds: string[]): ISchemaHandle {
		if (schemaIds.length === 1) {
			return this.getOrAddSchemaHandle(schemaIds[0]);
		} else {
			const combinedSchemaId = 'schemaservice://combinedSchema/' + encodeURIComponent(resource);
			const combinedSchema: JSONSchema = {
				allOf: schemaIds.map(schemaId => ({ $ref: schemaId }))
			};
			return this.addSchemaHandle(combinedSchemaId, combinedSchema);
		}
	}

	public getMatchingSchemas(document: TextDocument, jsonDocument: Parser.JSONDocument, schema?: JSONSchema): Thenable<MatchingSchema[]> {
		if (schema) {
			const id = schema.id || ('schemaservice://untitled/matchingSchemas/' + idCounter++);
<<<<<<< HEAD
			const handle = this.addSchemaHandle(id, schema);
			return handle.getResolvedSchema().then(resolvedSchema => {
=======
			return this.resolveSchemaContent(new UnresolvedSchema(schema), id, new Set()).then(resolvedSchema => {
>>>>>>> 7d9158a2
				return jsonDocument.getMatchingSchemas(resolvedSchema.schema).filter(s => !s.inverted);
			});
		}
		return this.getSchemaForResource(document.uri, jsonDocument).then(schema => {
			if (schema) {
				return jsonDocument.getMatchingSchemas(schema.schema).filter(s => !s.inverted);
			}
			return [];
		});
	}

}

let idCounter = 0;

function normalizeId(id: string): string {
	// remove trailing '#', normalize drive capitalization
	try {
		return URI.parse(id).toString();
	} catch (e) {
		return id;
	}

}

function normalizeResourceForMatching(resource: string): string {
	// remove queries and fragments, normalize drive capitalization
	try {
		return URI.parse(resource).with({ fragment: null, query: null }).toString();
	} catch (e) {
		return resource;
	}
}

function toDisplayString(url: string) {
	try {
		const uri = URI.parse(url);
		if (uri.scheme === 'file') {
			return uri.fsPath;
		}
	} catch (e) {
		// ignore
	}
	return url;
}<|MERGE_RESOLUTION|>--- conflicted
+++ resolved
@@ -129,11 +129,7 @@
 
 	public readonly uri: string;
 	public readonly dependencies: SchemaDependencies;
-<<<<<<< HEAD
 	public readonly anchors: Map<string, JSONSchema>;
-=======
->>>>>>> 7d9158a2
-
 	private resolvedSchema: Thenable<ResolvedSchema> | undefined;
 	private unresolvedSchema: Thenable<UnresolvedSchema> | undefined;
 	private readonly service: JSONSchemaService;
@@ -142,10 +138,7 @@
 		this.service = service;
 		this.uri = uri;
 		this.dependencies = new Set();
-<<<<<<< HEAD
 		this.anchors = new Map();
-=======
->>>>>>> 7d9158a2
 		if (unresolvedSchemaContent) {
 			this.unresolvedSchema = this.service.promise.resolve(new UnresolvedSchema(unresolvedSchemaContent));
 		}
@@ -161,11 +154,7 @@
 	public getResolvedSchema(): Thenable<ResolvedSchema> {
 		if (!this.resolvedSchema) {
 			this.resolvedSchema = this.getUnresolvedSchema().then(unresolved => {
-<<<<<<< HEAD
 				return this.service.resolveSchemaContent(unresolved, this);
-=======
-				return this.service.resolveSchemaContent(unresolved, this.uri, this.dependencies);
->>>>>>> 7d9158a2
 			});
 		}
 		return this.resolvedSchema;
@@ -176,11 +165,8 @@
 		this.resolvedSchema = undefined;
 		this.unresolvedSchema = undefined;
 		this.dependencies.clear();
-<<<<<<< HEAD
 		this.anchors.clear();
-=======
 		return hasChanges;
->>>>>>> 7d9158a2
 	}
 }
 
@@ -307,12 +293,9 @@
 				if (handle && (handle.uri === curr || handle.dependencies.has(curr))) {
 					if (handle.uri !== curr) {
 						toWalk.push(handle.uri);
-<<<<<<< HEAD
-=======
 					}
 					if (handle.clearSchema()) {
 						hasChanges = true;
->>>>>>> 7d9158a2
 					}
 					all[i] = undefined;
 				}
@@ -517,11 +500,7 @@
 			uri = normalizeId(uri);
 			const referencedHandle = this.getOrAddSchemaHandle(uri);
 			return referencedHandle.getUnresolvedSchema().then(unresolvedSchema => {
-<<<<<<< HEAD
 				parentHandle.dependencies.add(uri);
-=======
-				parentSchemaDependencies.add(uri);
->>>>>>> 7d9158a2
 				if (unresolvedSchema.errors.length) {
 					const loc = refSegment ? uri + '#' + refSegment : uri;
 					resolveErrors.push(localize('json.schema.problemloadingref', 'Problems loading reference \'{0}\': {1}', loc, unresolvedSchema.errors[0]));
@@ -737,12 +716,8 @@
 	public getMatchingSchemas(document: TextDocument, jsonDocument: Parser.JSONDocument, schema?: JSONSchema): Thenable<MatchingSchema[]> {
 		if (schema) {
 			const id = schema.id || ('schemaservice://untitled/matchingSchemas/' + idCounter++);
-<<<<<<< HEAD
 			const handle = this.addSchemaHandle(id, schema);
 			return handle.getResolvedSchema().then(resolvedSchema => {
-=======
-			return this.resolveSchemaContent(new UnresolvedSchema(schema), id, new Set()).then(resolvedSchema => {
->>>>>>> 7d9158a2
 				return jsonDocument.getMatchingSchemas(resolvedSchema.schema).filter(s => !s.inverted);
 			});
 		}
